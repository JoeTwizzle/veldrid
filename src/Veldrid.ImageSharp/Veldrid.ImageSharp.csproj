--- conflicted
+++ resolved
@@ -11,11 +11,7 @@
 
   <ItemGroup>
     <ProjectReference Include="..\Veldrid\Veldrid.csproj" />
-<<<<<<< HEAD
-    <PackageReference Include="SixLabors.ImageSharp" Version="1.0.4" />
-=======
     <PackageReference Include="SixLabors.ImageSharp" Version="2.1.2" />
->>>>>>> 5ae5d53e
   </ItemGroup>
   
   <PropertyGroup>
