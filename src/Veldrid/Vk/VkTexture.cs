﻿using Vulkan;
using static Vulkan.VulkanNative;
using static Veldrid.Vk.VulkanUtil;
using System.Diagnostics;
using System;

namespace Veldrid.Vk
{
    internal unsafe class VkTexture : Texture
    {
        private readonly VkGraphicsDevice _gd;
        private readonly VkImage _optimalImage;
        private readonly VkMemoryBlock _memoryBlock;
        private readonly Vulkan.VkBuffer _stagingBuffer;
        private PixelFormat _format; // Static for regular images -- may change for shared staging images
        private readonly uint _actualImageArrayLayers;
        private bool _destroyed;

        // Immutable except for shared staging Textures.
        private uint _width;
        private uint _height;
        private uint _depth;

        public override uint Width => _width;

        public override uint Height => _height;

        public override uint Depth => _depth;

        public override PixelFormat Format => _format;

        public override uint MipLevels { get; }

        public override uint ArrayLayers { get; }

        public override TextureUsage Usage { get; }

        public override TextureType Type { get; }

        public override TextureSampleCount SampleCount { get; }

        public override bool IsDisposed => _destroyed;

        public VkImage OptimalDeviceImage => _optimalImage;
        public Vulkan.VkBuffer StagingBuffer => _stagingBuffer;
        public VkMemoryBlock Memory => _memoryBlock;

        public VkFormat VkFormat { get; }
        public VkSampleCountFlags VkSampleCount { get; }

        private VkImageLayout[] _imageLayouts;
<<<<<<< HEAD

        public bool IsSwapchainTexture { get; }

=======
        private bool _isSwapchainTexture;
>>>>>>> 6e9e71e6
        private string _name;

        public ResourceRefCount RefCount { get; }
        public bool IsSwapchainTexture => _isSwapchainTexture;

        internal VkTexture(VkGraphicsDevice gd, ref TextureDescription description)
        {
            _gd = gd;
            _width = description.Width;
            _height = description.Height;
            _depth = description.Depth;
            MipLevels = description.MipLevels;
            ArrayLayers = description.ArrayLayers;
            bool isCubemap = ((description.Usage) & TextureUsage.Cubemap) == TextureUsage.Cubemap;
            _actualImageArrayLayers = isCubemap
                ? 6 * ArrayLayers
                : ArrayLayers;
            _format = description.Format;
            Usage = description.Usage;
            Type = description.Type;
            SampleCount = description.SampleCount;
            VkSampleCount = VkFormats.VdToVkSampleCount(SampleCount);
            VkFormat = VkFormats.VdToVkPixelFormat(Format, (description.Usage & TextureUsage.DepthStencil) == TextureUsage.DepthStencil);

            bool isStaging = (Usage & TextureUsage.Staging) == TextureUsage.Staging;

            if (!isStaging)
            {
                VkImageCreateInfo imageCI = VkImageCreateInfo.New();
                imageCI.mipLevels = MipLevels;
                imageCI.arrayLayers = _actualImageArrayLayers;
                imageCI.imageType = VkFormats.VdToVkTextureType(Type);
                imageCI.extent.width = Width;
                imageCI.extent.height = Height;
                imageCI.extent.depth = Depth;
                imageCI.initialLayout = VkImageLayout.Preinitialized;
                imageCI.usage = VkFormats.VdToVkTextureUsage(Usage);
                imageCI.tiling = isStaging ? VkImageTiling.Linear : VkImageTiling.Optimal;
                imageCI.format = VkFormat;
                imageCI.flags = VkImageCreateFlags.MutableFormat;

                imageCI.samples = VkSampleCount;
                if (isCubemap)
                {
                    imageCI.flags |= VkImageCreateFlags.CubeCompatible;
                }

                uint subresourceCount = MipLevels * _actualImageArrayLayers * Depth;
                VkResult result = vkCreateImage(gd.Device, ref imageCI, null, out _optimalImage);
                CheckResult(result);

                VkMemoryRequirements memoryRequirements;
                bool prefersDedicatedAllocation;
                if (_gd.GetImageMemoryRequirements2 != null)
                {
                    VkImageMemoryRequirementsInfo2KHR memReqsInfo2 = VkImageMemoryRequirementsInfo2KHR.New();
                    memReqsInfo2.image = _optimalImage;
                    VkMemoryRequirements2KHR memReqs2 = VkMemoryRequirements2KHR.New();
                    VkMemoryDedicatedRequirementsKHR dedicatedReqs = VkMemoryDedicatedRequirementsKHR.New();
                    memReqs2.pNext = &dedicatedReqs;
                    _gd.GetImageMemoryRequirements2(_gd.Device, &memReqsInfo2, &memReqs2);
                    memoryRequirements = memReqs2.memoryRequirements;
                    prefersDedicatedAllocation = dedicatedReqs.prefersDedicatedAllocation || dedicatedReqs.requiresDedicatedAllocation;
                }
                else
                {
                    vkGetImageMemoryRequirements(gd.Device, _optimalImage, out memoryRequirements);
                    prefersDedicatedAllocation = false;
                }

                VkMemoryBlock memoryToken = gd.MemoryManager.Allocate(
                    gd.PhysicalDeviceMemProperties,
                    memoryRequirements.memoryTypeBits,
                    VkMemoryPropertyFlags.DeviceLocal,
                    false,
                    memoryRequirements.size,
                    memoryRequirements.alignment,
                    prefersDedicatedAllocation,
                    _optimalImage,
                    Vulkan.VkBuffer.Null);
                _memoryBlock = memoryToken;
                result = vkBindImageMemory(gd.Device, _optimalImage, _memoryBlock.DeviceMemory, _memoryBlock.Offset);
                CheckResult(result);

                _imageLayouts = new VkImageLayout[subresourceCount];
                for (int i = 0; i < _imageLayouts.Length; i++)
                {
                    _imageLayouts[i] = VkImageLayout.Preinitialized;
                }
            }
            else // isStaging
            {
                uint depthPitch = FormatHelpers.GetDepthPitch(
                    FormatHelpers.GetRowPitch(Width, Format),
                    Height,
                    Format);
                uint stagingSize = depthPitch * Depth;
                for (uint level = 1; level < MipLevels; level++)
                {
                    Util.GetMipDimensions(this, level, out uint mipWidth, out uint mipHeight, out uint mipDepth);

                    depthPitch = FormatHelpers.GetDepthPitch(
                        FormatHelpers.GetRowPitch(mipWidth, Format),
                        mipHeight,
                        Format);

                    stagingSize += depthPitch * mipDepth;
                }
                stagingSize *= ArrayLayers;

                VkBufferCreateInfo bufferCI = VkBufferCreateInfo.New();
                bufferCI.usage = VkBufferUsageFlags.TransferSrc | VkBufferUsageFlags.TransferDst;
                bufferCI.size = stagingSize;
                VkResult result = vkCreateBuffer(_gd.Device, ref bufferCI, null, out _stagingBuffer);
                CheckResult(result);

                VkMemoryRequirements bufferMemReqs;
                bool prefersDedicatedAllocation;
                if (_gd.GetBufferMemoryRequirements2 != null)
                {
                    VkBufferMemoryRequirementsInfo2KHR memReqInfo2 = VkBufferMemoryRequirementsInfo2KHR.New();
                    memReqInfo2.buffer = _stagingBuffer;
                    VkMemoryRequirements2KHR memReqs2 = VkMemoryRequirements2KHR.New();
                    VkMemoryDedicatedRequirementsKHR dedicatedReqs = VkMemoryDedicatedRequirementsKHR.New();
                    memReqs2.pNext = &dedicatedReqs;
                    _gd.GetBufferMemoryRequirements2(_gd.Device, &memReqInfo2, &memReqs2);
                    bufferMemReqs = memReqs2.memoryRequirements;
                    prefersDedicatedAllocation = dedicatedReqs.prefersDedicatedAllocation || dedicatedReqs.requiresDedicatedAllocation;
                }
                else
                {
                    vkGetBufferMemoryRequirements(gd.Device, _stagingBuffer, out bufferMemReqs);
                    prefersDedicatedAllocation = false;
                }

                _memoryBlock = _gd.MemoryManager.Allocate(
                    _gd.PhysicalDeviceMemProperties,
                    bufferMemReqs.memoryTypeBits,
                    VkMemoryPropertyFlags.HostVisible | VkMemoryPropertyFlags.HostCoherent,
                    true,
                    bufferMemReqs.size,
                    bufferMemReqs.alignment,
                    prefersDedicatedAllocation,
                    VkImage.Null,
                    _stagingBuffer);

                result = vkBindBufferMemory(_gd.Device, _stagingBuffer, _memoryBlock.DeviceMemory, _memoryBlock.Offset);
                CheckResult(result);
            }

            ClearIfRenderTarget(VkImageLayout.ColorAttachmentOptimal);
            TransitionIfSampled();
            RefCount = new ResourceRefCount(RefCountedDispose);
        }

        // Used to construct Swapchain textures.
        internal VkTexture(
            VkGraphicsDevice gd,
            uint width,
            uint height,
            uint mipLevels,
            uint arrayLayers,
            VkFormat vkFormat,
            TextureUsage usage,
            TextureSampleCount sampleCount,
            VkImage existingImage,
            bool isSwapchainTexture)
        {
            Debug.Assert(width > 0 && height > 0);
            _gd = gd;
            MipLevels = mipLevels;
            _width = width;
            _height = height;
            _depth = 1;
            VkFormat = vkFormat;
            _format = VkFormats.VkToVdPixelFormat(VkFormat);
            ArrayLayers = arrayLayers;
            Usage = usage;
            Type = TextureType.Texture2D;
            SampleCount = sampleCount;
            VkSampleCount = VkFormats.VdToVkSampleCount(sampleCount);
            _optimalImage = existingImage;
            _imageLayouts = new[] { VkImageLayout.Undefined };
<<<<<<< HEAD
            IsSwapchainTexture = isSwapchainTexture;
=======
            _isSwapchainTexture = true;
>>>>>>> 6e9e71e6

            ClearIfRenderTarget(VkImageLayout.PresentSrcKHR);
            RefCount = new ResourceRefCount(DisposeCore);
        }

        private void ClearIfRenderTarget(VkImageLayout finalLayout)
        {
            // If the image is going to be used as a render target, we need to clear the data before its first use.
            if ((Usage & TextureUsage.RenderTarget) != 0)
            {
                _gd.ClearColorTexture(this, new VkClearColorValue(0, 0, 0, 0), finalLayout);
            }
            else if ((Usage & TextureUsage.DepthStencil) != 0)
            {
                _gd.ClearDepthTexture(this, new VkClearDepthStencilValue(0, 0));
            }
        }

        private void TransitionIfSampled()
        {
            if ((Usage & TextureUsage.Sampled) != 0)
            {
                _gd.TransitionImageLayout(this, VkImageLayout.ShaderReadOnlyOptimal);
            }
        }

        internal VkSubresourceLayout GetSubresourceLayout(uint subresource)
        {
            bool staging = _stagingBuffer.Handle != 0;
            Util.GetMipLevelAndArrayLayer(this, subresource, out uint mipLevel, out uint arrayLayer);
            if (!staging)
            {
                VkImageAspectFlags aspect = (Usage & TextureUsage.DepthStencil) == TextureUsage.DepthStencil
                  ? (VkImageAspectFlags.Depth | VkImageAspectFlags.Stencil)
                  : VkImageAspectFlags.Color;
                VkImageSubresource imageSubresource = new VkImageSubresource
                {
                    arrayLayer = arrayLayer,
                    mipLevel = mipLevel,
                    aspectMask = aspect,
                };

                vkGetImageSubresourceLayout(_gd.Device, _optimalImage, ref imageSubresource, out VkSubresourceLayout layout);
                return layout;
            }
            else
            {
                uint blockSize = FormatHelpers.IsCompressedFormat(Format) ? 4u : 1u;
                Util.GetMipDimensions(this, mipLevel, out uint mipWidth, out uint mipHeight, out uint mipDepth);
                uint rowPitch = FormatHelpers.GetRowPitch(mipWidth, Format);
                uint depthPitch = FormatHelpers.GetDepthPitch(rowPitch, mipHeight, Format);

                VkSubresourceLayout layout = new VkSubresourceLayout()
                {
                    rowPitch = rowPitch,
                    depthPitch = depthPitch,
                    arrayPitch = depthPitch,
                    size = depthPitch,
                };
                layout.offset = Util.ComputeSubresourceOffset(this, mipLevel, arrayLayer);

                return layout;
            }
        }

        internal void TransitionImageLayout(
            VkCommandBuffer cb,
            uint baseMipLevel,
            uint levelCount,
            uint baseArrayLayer,
            uint layerCount,
            VkImageLayout newLayout)
        {
            if (_stagingBuffer != Vulkan.VkBuffer.Null)
            {
                return;
            }

            VkImageLayout oldLayout = _imageLayouts[CalculateSubresource(baseMipLevel, baseArrayLayer)];
#if DEBUG
            for (uint level = 0; level < levelCount; level++)
            {
                for (uint layer = 0; layer < layerCount; layer++)
                {
                    if (_imageLayouts[CalculateSubresource(baseMipLevel + level, baseArrayLayer + layer)] != oldLayout)
                    {
                        throw new VeldridException("Unexpected image layout.");
                    }
                }
            }
#endif
            if (oldLayout != newLayout)
            {
                VkImageAspectFlags aspectMask;
                if ((Usage & TextureUsage.DepthStencil) != 0)
                {
                    aspectMask = FormatHelpers.IsStencilFormat(Format)
                        ? aspectMask = VkImageAspectFlags.Depth | VkImageAspectFlags.Stencil
                        : aspectMask = VkImageAspectFlags.Depth;
                }
                else
                {
                    aspectMask = VkImageAspectFlags.Color;
                }
                VulkanUtil.TransitionImageLayout(
                    cb,
                    OptimalDeviceImage,
                    baseMipLevel,
                    levelCount,
                    baseArrayLayer,
                    layerCount,
                    aspectMask,
                    _imageLayouts[CalculateSubresource(baseMipLevel, baseArrayLayer)],
                    newLayout);

                for (uint level = 0; level < levelCount; level++)
                {
                    for (uint layer = 0; layer < layerCount; layer++)
                    {
                        _imageLayouts[CalculateSubresource(baseMipLevel + level, baseArrayLayer + layer)] = newLayout;
                    }
                }
            }
        }

        internal VkImageLayout GetImageLayout(uint mipLevel, uint arrayLayer)
        {
            return _imageLayouts[CalculateSubresource(mipLevel, arrayLayer)];
        }

        public override string Name
        {
            get => _name;
            set
            {
                _name = value;
                _gd.SetResourceName(this, value);
            }
        }

        internal void SetStagingDimensions(uint width, uint height, uint depth, PixelFormat format)
        {
            Debug.Assert(_stagingBuffer != Vulkan.VkBuffer.Null);
            Debug.Assert(Usage == TextureUsage.Staging);
            _width = width;
            _height = height;
            _depth = depth;
            _format = format;
        }

        private protected override void DisposeCore()
        {
            RefCount.Decrement();
        }

        private void RefCountedDispose()
        {
            if (!_destroyed)
            {
                base.Dispose();

                _destroyed = true;

                bool isStaging = (Usage & TextureUsage.Staging) == TextureUsage.Staging;
                if (isStaging)
                {
                    vkDestroyBuffer(_gd.Device, _stagingBuffer, null);
                }
                else
                {
                    vkDestroyImage(_gd.Device, _optimalImage, null);
                }

                if (_memoryBlock.DeviceMemory.Handle != 0)
                {
                    _gd.MemoryManager.Free(_memoryBlock);
                }
            }
        }

        internal void SetImageLayout(uint mipLevel, uint arrayLayer, VkImageLayout layout)
        {
            _imageLayouts[CalculateSubresource(mipLevel, arrayLayer)] = layout;
        }
    }
}<|MERGE_RESOLUTION|>--- conflicted
+++ resolved
@@ -49,13 +49,8 @@
         public VkSampleCountFlags VkSampleCount { get; }
 
         private VkImageLayout[] _imageLayouts;
-<<<<<<< HEAD
-
-        public bool IsSwapchainTexture { get; }
-
-=======
+
         private bool _isSwapchainTexture;
->>>>>>> 6e9e71e6
         private string _name;
 
         public ResourceRefCount RefCount { get; }
@@ -239,11 +234,7 @@
             VkSampleCount = VkFormats.VdToVkSampleCount(sampleCount);
             _optimalImage = existingImage;
             _imageLayouts = new[] { VkImageLayout.Undefined };
-<<<<<<< HEAD
-            IsSwapchainTexture = isSwapchainTexture;
-=======
-            _isSwapchainTexture = true;
->>>>>>> 6e9e71e6
+            _isSwapchainTexture = isSwapchainTexture;
 
             ClearIfRenderTarget(VkImageLayout.PresentSrcKHR);
             RefCount = new ResourceRefCount(DisposeCore);
