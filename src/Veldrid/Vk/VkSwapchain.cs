﻿using System;
using System.Linq;
using Vulkan;
using static Veldrid.Vk.VulkanUtil;
using static Vulkan.VulkanNative;

namespace Veldrid.Vk
{
    internal unsafe class VkSwapchain : Swapchain
    {
        private readonly VkGraphicsDevice _gd;
        private readonly VkSurfaceKHR _surface;
        private VkSwapchainKHR _deviceSwapchain;
        private readonly VkSwapchainFramebuffer _framebuffer;
        private Fence _imageAvailableFence;
        private readonly uint _presentQueueIndex;
        private readonly VkQueue _presentQueue;
        private bool _syncToVBlank;
        private readonly SwapchainSource _swapchainSource;
        private readonly bool _colorSrgb;
        private uint _currentImageIndex;
        private string _name;
<<<<<<< HEAD
        private Framebuffer[] _framebuffers;
=======
        private bool _disposed;
>>>>>>> 6e9e71e6

        public override string Name { get => _name; set { _name = value; _gd.SetResourceName(this, value); } }
        public override Framebuffer Framebuffer => _framebuffer;
        public override bool SyncToVerticalBlank
        {
            get => _syncToVBlank;
            set
            {
                if (_syncToVBlank != value)
                {
                    _syncToVBlank = value;
                    Resize(Width, Height);
                }
            }
        }

        public override bool IsDisposed => _disposed;

        public VkSwapchainKHR DeviceSwapchain => _deviceSwapchain;
        public uint ImageIndex => _currentImageIndex;
        public Fence ImageAvailableFence => _imageAvailableFence;
        public VkSurfaceKHR Surface => _surface;
        public VkQueue PresentQueue => _presentQueue;
        public uint PresentQueueIndex => _presentQueueIndex;
        public ResourceRefCount RefCount { get; }

        public override Framebuffer[] Framebuffers => _framebuffers;

        public override uint LastAcquiredImage => _currentImageIndex;

        public VkSwapchain(VkGraphicsDevice gd, ref SwapchainDescription description) : this(gd, ref description, VkSurfaceKHR.Null) { }

        public VkSwapchain(VkGraphicsDevice gd, ref SwapchainDescription description, VkSurfaceKHR existingSurface)
        {
            _gd = gd;
            _syncToVBlank = description.SyncToVerticalBlank;
            _swapchainSource = description.Source;
            _colorSrgb = description.ColorSrgb;

            if (existingSurface == VkSurfaceKHR.Null)
            {
                _surface = VkSurfaceUtil.CreateSurface(gd, gd.Instance, _swapchainSource);
            }
            else
            {
                _surface = existingSurface;
            }

            if (!GetPresentQueueIndex(out _presentQueueIndex))
            {
                throw new VeldridException($"The system does not support presenting the given Vulkan surface.");
            }
            vkGetDeviceQueue(_gd.Device, _presentQueueIndex, 0, out _presentQueue);

            _framebuffer = new VkSwapchainFramebuffer(gd, this, _surface, description.Width, description.Height, description.DepthFormat);

            CreateSwapchain(description.Width, description.Height);

            _imageAvailableFence = _gd.ResourceFactory.CreateFence(false);

            RefCount = new ResourceRefCount(DisposeCore);

            if (!_gd.Features.CommandBuffers)
            {
                AcquireNextImage(null, _imageAvailableFence);
                _imageAvailableFence.Wait();
                _imageAvailableFence.Reset();
            }
        }

        public override void Resize(uint width, uint height)
        {
            CreateSwapchain(width, height);
            if (!_gd.Features.CommandBuffers)
            {
                AcquireNextImage(null, _imageAvailableFence);
                _imageAvailableFence.Wait();
                _imageAvailableFence.Reset();
            }
        }

        public void RecreateSwapchain()
        {
            CreateSwapchain(Width, Height);
        }

        public AcquireResult AcquireNextImage(Semaphore semaphore, Fence fence)
        {
            VulkanSemaphore vkSemaphore = semaphore != null
                ? Util.AssertSubtype<Semaphore, VulkanSemaphore>(semaphore)
                : null;
            VkFence vkFence = fence != null ? Util.AssertSubtype<Fence, VkFence>(fence) : null;

            AcquireResult acquireResult = AcquireResult.Success;
            _currentImageIndex = 0;
            VkResult result = vkAcquireNextImageKHR(
                _gd.Device,
                DeviceSwapchain,
                ulong.MaxValue,
                vkSemaphore?.NativeSemaphore ?? VkSemaphore.Null,
                vkFence?.DeviceFence ?? Vulkan.VkFence.Null,
                ref _currentImageIndex);
            if (result == VkResult.ErrorOutOfDateKHR)
            {
                acquireResult = AcquireResult.OutOfDate;
            }
            else
            {
                CheckResult(result);
            }

            return acquireResult;
        }

        private void RecreateAndReacquire(uint width, uint height)
        {
            if (CreateSwapchain(width, height))
            {
                AcquireNextImage(null, _imageAvailableFence);
                _imageAvailableFence.Wait();
                _imageAvailableFence.Reset();
            }
        }

        private bool CreateSwapchain(uint width, uint height)
        {
            // Obtain the surface capabilities first -- this will indicate whether the surface has been lost.
            VkResult result = vkGetPhysicalDeviceSurfaceCapabilitiesKHR(_gd.PhysicalDevice, _surface, out VkSurfaceCapabilitiesKHR surfaceCapabilities);
            if (result == VkResult.ErrorSurfaceLostKHR)
            {
                throw new VeldridException($"The Swapchain's underlying surface has been lost.");
            }

            if (surfaceCapabilities.minImageExtent.width == 0 && surfaceCapabilities.minImageExtent.height == 0
                && surfaceCapabilities.maxImageExtent.width == 0 && surfaceCapabilities.maxImageExtent.height == 0)
            {
                return false;
            }

            if (_deviceSwapchain != VkSwapchainKHR.Null)
            {
                _gd.WaitForIdle();
            }

            uint surfaceFormatCount = 0;
            result = vkGetPhysicalDeviceSurfaceFormatsKHR(_gd.PhysicalDevice, _surface, ref surfaceFormatCount, null);
            CheckResult(result);
            VkSurfaceFormatKHR[] formats = new VkSurfaceFormatKHR[surfaceFormatCount];
            result = vkGetPhysicalDeviceSurfaceFormatsKHR(_gd.PhysicalDevice, _surface, ref surfaceFormatCount, out formats[0]);
            CheckResult(result);

            VkFormat[] desiredFormats = _colorSrgb
                ? VkFormats.SrgbSwapchainFormats
                : VkFormats.StandardSwapchainFormats;

            VkSurfaceFormatKHR surfaceFormat = new VkSurfaceFormatKHR();
            if (formats.Length == 1 && formats[0].format == VkFormat.Undefined)
            {
                surfaceFormat = new VkSurfaceFormatKHR { colorSpace = VkColorSpaceKHR.SrgbNonlinearKHR, format = desiredFormats[0] };
            }
            else
            {
                foreach (VkSurfaceFormatKHR format in formats)
                {
                    foreach (VkFormat desiredFormat in desiredFormats)
                    {
                        if (format.colorSpace == VkColorSpaceKHR.SrgbNonlinearKHR && format.format == desiredFormat)
                        {
                            surfaceFormat = format;
                            break;
                        }
                    }
                }
                if (surfaceFormat.format == VkFormat.Undefined)
                {
                    surfaceFormat = formats[0];

                    PixelFormat vdFormat = VkFormats.VkToVdPixelFormat(surfaceFormat.format);
                    if ((_colorSrgb && !FormatHelpers.IsSrgbFormat(vdFormat))
                        || (!_colorSrgb && FormatHelpers.IsSrgbFormat(vdFormat)))
                    {
                        throw new VeldridException($"Failed to identify a suitable Swapchain format.");
                    }
                }
            }

            uint presentModeCount = 0;
            result = vkGetPhysicalDeviceSurfacePresentModesKHR(_gd.PhysicalDevice, _surface, ref presentModeCount, null);
            CheckResult(result);
            VkPresentModeKHR[] presentModes = new VkPresentModeKHR[presentModeCount];
            result = vkGetPhysicalDeviceSurfacePresentModesKHR(_gd.PhysicalDevice, _surface, ref presentModeCount, out presentModes[0]);
            CheckResult(result);

            VkPresentModeKHR presentMode = VkPresentModeKHR.FifoKHR;

            if (_syncToVBlank)
            {
                if (presentModes.Contains(VkPresentModeKHR.FifoRelaxedKHR))
                {
                    presentMode = VkPresentModeKHR.FifoRelaxedKHR;
                }
            }
            else
            {
                if (presentModes.Contains(VkPresentModeKHR.MailboxKHR))
                {
                    presentMode = VkPresentModeKHR.MailboxKHR;
                }
                else if (presentModes.Contains(VkPresentModeKHR.ImmediateKHR))
                {
                    presentMode = VkPresentModeKHR.ImmediateKHR;
                }
            }

            uint maxImageCount = surfaceCapabilities.maxImageCount == 0 ? uint.MaxValue : surfaceCapabilities.maxImageCount;
            uint imageCount = Math.Min(maxImageCount, surfaceCapabilities.minImageCount + 1);

            VkSwapchainCreateInfoKHR swapchainCI = VkSwapchainCreateInfoKHR.New();
            swapchainCI.surface = _surface;
            swapchainCI.presentMode = presentMode;
            swapchainCI.imageFormat = surfaceFormat.format;
            swapchainCI.imageColorSpace = surfaceFormat.colorSpace;
            uint clampedWidth = Util.Clamp(width, surfaceCapabilities.minImageExtent.width, surfaceCapabilities.maxImageExtent.width);
            uint clampedHeight = Util.Clamp(height, surfaceCapabilities.minImageExtent.height, surfaceCapabilities.maxImageExtent.height);
            swapchainCI.imageExtent = new VkExtent2D { width = clampedWidth, height = clampedHeight };
            swapchainCI.minImageCount = imageCount;
            swapchainCI.imageArrayLayers = 1;
            swapchainCI.imageUsage = VkImageUsageFlags.ColorAttachment | VkImageUsageFlags.TransferDst;

            FixedArray2<uint> queueFamilyIndices = new FixedArray2<uint>(_gd.UniversalQueueIndex, _gd.PresentQueueIndex);

            if (_gd.UniversalQueueIndex != _gd.PresentQueueIndex)
            {
                swapchainCI.imageSharingMode = VkSharingMode.Concurrent;
                swapchainCI.queueFamilyIndexCount = 2;
                swapchainCI.pQueueFamilyIndices = &queueFamilyIndices.First;
            }
            else
            {
                swapchainCI.imageSharingMode = VkSharingMode.Exclusive;
                swapchainCI.queueFamilyIndexCount = 0;
            }

            swapchainCI.preTransform = VkSurfaceTransformFlagsKHR.IdentityKHR;
            swapchainCI.compositeAlpha = VkCompositeAlphaFlagsKHR.OpaqueKHR;
            swapchainCI.clipped = true;

            VkSwapchainKHR oldSwapchain = _deviceSwapchain;
            swapchainCI.oldSwapchain = oldSwapchain;

            result = vkCreateSwapchainKHR(_gd.Device, ref swapchainCI, null, out _deviceSwapchain);
            CheckResult(result);
            if (oldSwapchain != VkSwapchainKHR.Null)
            {
                vkDestroySwapchainKHR(_gd.Device, oldSwapchain, null);
            }

            _framebuffer.SetNewSwapchain(_deviceSwapchain, width, height, surfaceFormat, swapchainCI.imageExtent);
            _framebuffers = _framebuffer.Framebuffers;
            _currentImageIndex = (uint)(_framebuffers.Length - 1);
            return true;
        }

        private bool GetPresentQueueIndex(out uint queueFamilyIndex)
        {
            uint graphicsQueueIndex = _gd.UniversalQueueIndex;
            uint presentQueueIndex = _gd.PresentQueueIndex;

            if (QueueSupportsPresent(graphicsQueueIndex, _surface))
            {
                queueFamilyIndex = graphicsQueueIndex;
                return true;
            }
            else if (graphicsQueueIndex != presentQueueIndex && QueueSupportsPresent(presentQueueIndex, _surface))
            {
                queueFamilyIndex = presentQueueIndex;
                return true;
            }

            queueFamilyIndex = 0;
            return false;
        }

        private bool QueueSupportsPresent(uint queueFamilyIndex, VkSurfaceKHR surface)
        {
            VkResult result = vkGetPhysicalDeviceSurfaceSupportKHR(
                _gd.PhysicalDevice,
                queueFamilyIndex,
                surface,
                out VkBool32 supported);
            CheckResult(result);
            return supported;
        }

        public override void Dispose()
        {
            RefCount.Decrement();
        }

        private void DisposeCore()
        {
            _imageAvailableFence.Dispose();
            _framebuffer.Dispose();
            vkDestroySwapchainKHR(_gd.Device, _deviceSwapchain, null);
            vkDestroySurfaceKHR(_gd.Instance, _surface, null);

            _disposed = true;
        }
    }
}<|MERGE_RESOLUTION|>--- conflicted
+++ resolved
@@ -20,11 +20,8 @@
         private readonly bool _colorSrgb;
         private uint _currentImageIndex;
         private string _name;
-<<<<<<< HEAD
         private Framebuffer[] _framebuffers;
-=======
         private bool _disposed;
->>>>>>> 6e9e71e6
 
         public override string Name { get => _name; set { _name = value; _gd.SetResourceName(this, value); } }
         public override Framebuffer Framebuffer => _framebuffer;
