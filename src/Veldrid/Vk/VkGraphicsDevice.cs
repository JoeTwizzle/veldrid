--- conflicted
+++ resolved
@@ -17,19 +17,12 @@
         private static readonly Lazy<bool> s_isSupported = new Lazy<bool>(CheckIsSupported, isThreadSafe: true);
 
         private VkInstance _instance;
-        private VkPhysicalDevice _physicalDevice;
-        private string _deviceName;
-<<<<<<< HEAD
-        private string _vendorName;
-        private GraphicsApiVersion _apiVersion;
-        private string _driverName;
+        private VkPhysicalDevice _physicalDevice;
+        private string _deviceName;
+        private string _vendorName;
+        private GraphicsApiVersion _apiVersion;
+        private string _driverName;
         private string _driverInfo;
-=======
-        private string _vendorName;
-        private GraphicsApiVersion _apiVersion;
-        private string _driverName;
-        private string _driverInfo;
->>>>>>> f93a44a0
         private VkDeviceMemoryManager _memoryManager;
         private VkPhysicalDeviceProperties _physicalDeviceProperties;
         private VkPhysicalDeviceFeatures _physicalDeviceFeatures;
@@ -55,19 +48,11 @@
         private Stack<SharedCommandPool> _sharedGraphicsCommandPools = new Stack<SharedCommandPool>();
         private VkDescriptorPoolManager _descriptorPoolManager;
         private bool _standardValidationSupported;
-<<<<<<< HEAD
-        private bool _khronosValidationSupported;
+        private bool _khronosValidationSupported;
         private bool _standardClipYDirection;
         private vkGetBufferMemoryRequirements2_t _getBufferMemoryRequirements2;
-        private vkGetImageMemoryRequirements2_t _getImageMemoryRequirements2;
+        private vkGetImageMemoryRequirements2_t _getImageMemoryRequirements2;
         private vkGetPhysicalDeviceProperties2_t _getPhysicalDeviceProperties2;
-=======
-        private bool _khronosValidationSupported;
-        private bool _standardClipYDirection;
-        private vkGetBufferMemoryRequirements2_t _getBufferMemoryRequirements2;
-        private vkGetImageMemoryRequirements2_t _getImageMemoryRequirements2;
-        private vkGetPhysicalDeviceProperties2_t _getPhysicalDeviceProperties2;
->>>>>>> f93a44a0
         private vkCreateMetalSurfaceEXT_t _createMetalSurfaceEXT;
 
         // Staging Resources
@@ -83,18 +68,14 @@
         private readonly Dictionary<VkCommandBuffer, VkBuffer> _submittedStagingBuffers
             = new Dictionary<VkCommandBuffer, VkBuffer>();
         private readonly Dictionary<VkCommandBuffer, SharedCommandPool> _submittedSharedCommandPools
-            = new Dictionary<VkCommandBuffer, SharedCommandPool>();
-
-        public override string DeviceName => _deviceName;
-
-        public override string VendorName => _vendorName;
-
-        public override GraphicsApiVersion ApiVersion => _apiVersion;
-
-        public override string VendorName => _vendorName;
-
-        public override GraphicsApiVersion ApiVersion => _apiVersion;
-
+            = new Dictionary<VkCommandBuffer, SharedCommandPool>();
+
+        public override string DeviceName => _deviceName;
+
+        public override string VendorName => _vendorName;
+
+        public override GraphicsApiVersion ApiVersion => _apiVersion;
+
         public override GraphicsBackend BackendType => GraphicsBackend.Vulkan;
 
         public override bool IsUvOriginTopLeft => true;
@@ -119,14 +100,9 @@
         public VkPhysicalDeviceMemoryProperties PhysicalDeviceMemProperties => _physicalDeviceMemProperties;
         public VkQueue GraphicsQueue => _graphicsQueue;
         public uint GraphicsQueueIndex => _graphicsQueueIndex;
-        public uint PresentQueueIndex => _presentQueueIndex;
-<<<<<<< HEAD
-        public string DriverName => _driverName;
+        public uint PresentQueueIndex => _presentQueueIndex;
+        public string DriverName => _driverName;
         public string DriverInfo => _driverInfo;
-=======
-        public string DriverName => _driverName;
-        public string DriverInfo => _driverInfo;
->>>>>>> f93a44a0
         public VkDeviceMemoryManager MemoryManager => _memoryManager;
         public VkDescriptorPoolManager DescriptorPoolManager => _descriptorPoolManager;
         public vkCmdDebugMarkerBeginEXT_t MarkerBegin => _markerBegin;
@@ -144,8 +120,8 @@
         private readonly List<FixedUtf8String> _surfaceExtensions = new List<FixedUtf8String>();
 
         public VkGraphicsDevice(GraphicsDeviceOptions options, SwapchainDescription? scDesc)
-            : this(options, scDesc, new VulkanDeviceOptions())
-        {
+            : this(options, scDesc, new VulkanDeviceOptions())
+        {
         }
 
         public VkGraphicsDevice(GraphicsDeviceOptions options, SwapchainDescription? scDesc, VulkanDeviceOptions vkOptions)
@@ -228,9 +204,9 @@
             VkCommandList vkCL = Util.AssertSubtype<CommandList, VkCommandList>(cl);
             VkCommandBuffer vkCB = vkCL.CommandBuffer;
 
-            // A fence may complete before Veldrid gets notified of the
-            // corresponding VkCommandBuffer completion, so check fences here
-            CheckSubmittedFences();
+            // A fence may complete before Veldrid gets notified of the
+            // corresponding VkCommandBuffer completion, so check fences here
+            CheckSubmittedFences();
 
             vkCL.CommandBufferSubmitted(vkCB);
             SubmitCommandBuffer(vkCL, vkCB, waitSemaphoreCount, waitSemaphoresPtr, signalSemaphoreCount, signalSemaphoresPtr, fence);
@@ -484,1375 +460,1169 @@
             instanceCI.pApplicationInfo = &applicationInfo;
 
             StackList<IntPtr, Size64Bytes> instanceExtensions = new StackList<IntPtr, Size64Bytes>();
-            StackList<IntPtr, Size64Bytes> instanceLayers = new StackList<IntPtr, Size64Bytes>();
-
+            StackList<IntPtr, Size64Bytes> instanceLayers = new StackList<IntPtr, Size64Bytes>();
+
             if (availableInstanceExtensions.Contains(CommonStrings.VK_KHR_SURFACE_EXTENSION_NAME))
             {
                 _surfaceExtensions.Add(CommonStrings.VK_KHR_SURFACE_EXTENSION_NAME);
-            }
-
-            if (RuntimeInformation.IsOSPlatform(OSPlatform.Windows))
-            {
-                if (availableInstanceExtensions.Contains(CommonStrings.VK_KHR_WIN32_SURFACE_EXTENSION_NAME))
-                {
-                    _surfaceExtensions.Add(CommonStrings.VK_KHR_WIN32_SURFACE_EXTENSION_NAME);
-                }
-            }
-            else if (
-#if NET5_0_OR_GREATER
-                OperatingSystem.IsAndroid() ||
-#endif
-                RuntimeInformation.IsOSPlatform(OSPlatform.Linux))
-            {
-                if (availableInstanceExtensions.Contains(CommonStrings.VK_KHR_ANDROID_SURFACE_EXTENSION_NAME))
-                {
-                    _surfaceExtensions.Add(CommonStrings.VK_KHR_ANDROID_SURFACE_EXTENSION_NAME);
-                }
-                if (availableInstanceExtensions.Contains(CommonStrings.VK_KHR_XLIB_SURFACE_EXTENSION_NAME))
-                {
-                    _surfaceExtensions.Add(CommonStrings.VK_KHR_XLIB_SURFACE_EXTENSION_NAME);
-                }
-                if (availableInstanceExtensions.Contains(CommonStrings.VK_KHR_WAYLAND_SURFACE_EXTENSION_NAME))
-                {
-                    _surfaceExtensions.Add(CommonStrings.VK_KHR_WAYLAND_SURFACE_EXTENSION_NAME);
-                }
-            }
-            else if (RuntimeInformation.IsOSPlatform(OSPlatform.OSX))
-            {
-                if (availableInstanceExtensions.Contains(CommonStrings.VK_EXT_METAL_SURFACE_EXTENSION_NAME))
-                {
-                    _surfaceExtensions.Add(CommonStrings.VK_EXT_METAL_SURFACE_EXTENSION_NAME);
-                }
-                else // Legacy MoltenVK extensions
-                {
-                    if (availableInstanceExtensions.Contains(CommonStrings.VK_MVK_MACOS_SURFACE_EXTENSION_NAME))
-                    {
-                        _surfaceExtensions.Add(CommonStrings.VK_MVK_MACOS_SURFACE_EXTENSION_NAME);
-                    }
-                    if (availableInstanceExtensions.Contains(CommonStrings.VK_MVK_IOS_SURFACE_EXTENSION_NAME))
-                    {
-                        _surfaceExtensions.Add(CommonStrings.VK_MVK_IOS_SURFACE_EXTENSION_NAME);
-                    }
-                }
-            }
-
-            foreach (var ext in _surfaceExtensions)
+            }
+
+            _surfaceExtensions.AddRange(GetSurfaceExtensions(availableInstanceExtensions));
+
+            foreach (FixedUtf8String? ext in _surfaceExtensions)
             {
                 instanceExtensions.Add(ext);
+            }
+
+            bool hasDeviceProperties2 = availableInstanceExtensions.Contains(CommonStrings.VK_KHR_get_physical_device_properties2);
+            if (hasDeviceProperties2)
+            {
+                instanceExtensions.Add(CommonStrings.VK_KHR_get_physical_device_properties2);
             }
 
-<<<<<<< HEAD
-            bool hasDeviceProperties2 = availableInstanceExtensions.Contains(CommonStrings.VK_KHR_get_physical_device_properties2);
-            if (hasDeviceProperties2)
-            {
-                instanceExtensions.Add(CommonStrings.VK_KHR_get_physical_device_properties2);
+            string[] requestedInstanceExtensions = options.InstanceExtensions ?? Array.Empty<string>();
+            List<FixedUtf8String> tempStrings = new List<FixedUtf8String>();
+            try
+            {
+                foreach (string requiredExt in requestedInstanceExtensions)
+                {
+                    if (!availableInstanceExtensions.Contains(requiredExt))
+                    {
+                        throw new VeldridException($"The required instance extension was not available: {requiredExt}");
+                    }
+
+                    FixedUtf8String utf8Str = new FixedUtf8String(requiredExt);
+                    instanceExtensions.Add(utf8Str);
+                    tempStrings.Add(utf8Str);
+                }
+
+                bool debugReportExtensionAvailable = false;
+                if (debug)
+                {
+                    if (availableInstanceExtensions.Contains(CommonStrings.VK_EXT_DEBUG_REPORT_EXTENSION_NAME))
+                    {
+                        debugReportExtensionAvailable = true;
+                        instanceExtensions.Add(CommonStrings.VK_EXT_DEBUG_REPORT_EXTENSION_NAME);
+                    }
+                    if (availableInstanceLayers.Contains(CommonStrings.StandardValidationLayerName))
+                    {
+                        _standardValidationSupported = true;
+                        instanceLayers.Add(CommonStrings.StandardValidationLayerName);
+                    }
+                    if (availableInstanceLayers.Contains(CommonStrings.KhronosValidationLayerName))
+                    {
+                        _khronosValidationSupported = true;
+                        instanceLayers.Add(CommonStrings.KhronosValidationLayerName);
+                    }
+                }
+
+                instanceCI.enabledExtensionCount = instanceExtensions.Count;
+                instanceCI.ppEnabledExtensionNames = (byte**)instanceExtensions.Data;
+
+                instanceCI.enabledLayerCount = instanceLayers.Count;
+                if (instanceLayers.Count > 0)
+                {
+                    instanceCI.ppEnabledLayerNames = (byte**)instanceLayers.Data;
+                }
+
+                VkResult result = vkCreateInstance(ref instanceCI, null, out _instance);
+                CheckResult(result);
+
+                if (HasSurfaceExtension(CommonStrings.VK_EXT_METAL_SURFACE_EXTENSION_NAME))
+                {
+                    _createMetalSurfaceEXT = GetInstanceProcAddr<vkCreateMetalSurfaceEXT_t>("vkCreateMetalSurfaceEXT");
+                }
+
+                if (debug && debugReportExtensionAvailable)
+                {
+                    EnableDebugCallback();
+                }
+
+                if (hasDeviceProperties2)
+                {
+                    _getPhysicalDeviceProperties2 = GetInstanceProcAddr<vkGetPhysicalDeviceProperties2_t>("vkGetPhysicalDeviceProperties2")
+                        ?? GetInstanceProcAddr<vkGetPhysicalDeviceProperties2_t>("vkGetPhysicalDeviceProperties2KHR");
+                }
+            }
+            finally
+            {
+                foreach (FixedUtf8String tempStr in tempStrings)
+                {
+                    tempStr.Dispose();
+                }
             }
-
-=======
-            bool hasDeviceProperties2 = availableInstanceExtensions.Contains(CommonStrings.VK_KHR_get_physical_device_properties2);
-            if (hasDeviceProperties2)
-            {
-                instanceExtensions.Add(CommonStrings.VK_KHR_get_physical_device_properties2);
-            }
-
->>>>>>> f93a44a0
-            string[] requestedInstanceExtensions = options.InstanceExtensions ?? Array.Empty<string>();
-            List<FixedUtf8String> tempStrings = new List<FixedUtf8String>();
-            foreach (string requiredExt in requestedInstanceExtensions)
-            {
-                if (!availableInstanceExtensions.Contains(requiredExt))
-                {
-                    throw new VeldridException($"The required instance extension was not available: {requiredExt}");
-                }
-
-                FixedUtf8String utf8Str = new FixedUtf8String(requiredExt);
-                instanceExtensions.Add(utf8Str);
-                tempStrings.Add(utf8Str);
-            }
-
-            bool debugReportExtensionAvailable = false;
-            if (debug)
-            {
-                if (availableInstanceExtensions.Contains(CommonStrings.VK_EXT_DEBUG_REPORT_EXTENSION_NAME))
-                {
-                    debugReportExtensionAvailable = true;
-                    instanceExtensions.Add(CommonStrings.VK_EXT_DEBUG_REPORT_EXTENSION_NAME);
-                }
-                if (availableInstanceLayers.Contains(CommonStrings.StandardValidationLayerName))
-                {
-                    _standardValidationSupported = true;
-                    instanceLayers.Add(CommonStrings.StandardValidationLayerName);
-                }
-                if (availableInstanceLayers.Contains(CommonStrings.KhronosValidationLayerName))
-                {
-                    _khronosValidationSupported = true;
-                    instanceLayers.Add(CommonStrings.KhronosValidationLayerName);
-                }
-                if (availableInstanceLayers.Contains(CommonStrings.KhronosValidationLayerName))
-                {
-                    _khronosValidationSupported = true;
-                    instanceLayers.Add(CommonStrings.KhronosValidationLayerName);
-                }
-            }
-
-            instanceCI.enabledExtensionCount = instanceExtensions.Count;
-            instanceCI.ppEnabledExtensionNames = (byte**)instanceExtensions.Data;
-
-            instanceCI.enabledLayerCount = instanceLayers.Count;
-            if (instanceLayers.Count > 0)
-            {
-                instanceCI.ppEnabledLayerNames = (byte**)instanceLayers.Data;
-            }
-
-            VkResult result = vkCreateInstance(ref instanceCI, null, out _instance);
-            CheckResult(result);
-
-            if (HasSurfaceExtension(CommonStrings.VK_EXT_METAL_SURFACE_EXTENSION_NAME))
-            {
-                _createMetalSurfaceEXT = GetInstanceProcAddr<vkCreateMetalSurfaceEXT_t>("vkCreateMetalSurfaceEXT");
-            }
-
-            if (debug && debugReportExtensionAvailable)
-            {
-                EnableDebugCallback();
-            }
-
-<<<<<<< HEAD
-            if (hasDeviceProperties2)
-            {
-                _getPhysicalDeviceProperties2 = GetInstanceProcAddr<vkGetPhysicalDeviceProperties2_t>("vkGetPhysicalDeviceProperties2")
-                    ?? GetInstanceProcAddr<vkGetPhysicalDeviceProperties2_t>("vkGetPhysicalDeviceProperties2KHR");
-            }
-
-=======
-            if (hasDeviceProperties2)
-            {
-                _getPhysicalDeviceProperties2 = GetInstanceProcAddr<vkGetPhysicalDeviceProperties2_t>("vkGetPhysicalDeviceProperties2")
-                    ?? GetInstanceProcAddr<vkGetPhysicalDeviceProperties2_t>("vkGetPhysicalDeviceProperties2KHR");
-            }
-
->>>>>>> f93a44a0
-            foreach (FixedUtf8String tempStr in tempStrings)
-            {
-                tempStr.Dispose();
-            }
-        }
-
-        public bool HasSurfaceExtension(FixedUtf8String extension)
-        {
-            return _surfaceExtensions.Contains(extension);
-        }
-
-        public void EnableDebugCallback(VkDebugReportFlagsEXT flags = VkDebugReportFlagsEXT.WarningEXT | VkDebugReportFlagsEXT.ErrorEXT)
-        {
-            Debug.WriteLine("Enabling Vulkan Debug callbacks.");
-            _debugCallbackFunc = DebugCallback;
-            IntPtr debugFunctionPtr = Marshal.GetFunctionPointerForDelegate(_debugCallbackFunc);
-            VkDebugReportCallbackCreateInfoEXT debugCallbackCI = VkDebugReportCallbackCreateInfoEXT.New();
-            debugCallbackCI.flags = flags;
-            debugCallbackCI.pfnCallback = debugFunctionPtr;
-            IntPtr createFnPtr;
-            using (FixedUtf8String debugExtFnName = "vkCreateDebugReportCallbackEXT")
-            {
-                createFnPtr = vkGetInstanceProcAddr(_instance, debugExtFnName);
-            }
-            if (createFnPtr == IntPtr.Zero)
-            {
-                return;
-            }
-
-            vkCreateDebugReportCallbackEXT_d createDelegate = Marshal.GetDelegateForFunctionPointer<vkCreateDebugReportCallbackEXT_d>(createFnPtr);
-            VkResult result = createDelegate(_instance, &debugCallbackCI, IntPtr.Zero, out _debugCallbackHandle);
-            CheckResult(result);
-        }
-
-        private uint DebugCallback(
-            uint flags,
-            VkDebugReportObjectTypeEXT objectType,
-            ulong @object,
-            UIntPtr location,
-            int messageCode,
-            byte* pLayerPrefix,
-            byte* pMessage,
-            void* pUserData)
-        {
-            string message = Util.GetString(pMessage);
-            VkDebugReportFlagsEXT debugReportFlags = (VkDebugReportFlagsEXT)flags;
-
+        }
+
+        private static IEnumerable<FixedUtf8String> GetSurfaceExtensions(HashSet<string> instanceExtensions)
+        {
+            if (instanceExtensions.Contains(CommonStrings.VK_KHR_WIN32_SURFACE_EXTENSION_NAME))
+            {
+                yield return CommonStrings.VK_KHR_WIN32_SURFACE_EXTENSION_NAME;
+            }
+            if (instanceExtensions.Contains(CommonStrings.VK_KHR_ANDROID_SURFACE_EXTENSION_NAME))
+            {
+                yield return (CommonStrings.VK_KHR_ANDROID_SURFACE_EXTENSION_NAME);
+            }
+            if (instanceExtensions.Contains(CommonStrings.VK_KHR_XLIB_SURFACE_EXTENSION_NAME))
+            {
+                yield return (CommonStrings.VK_KHR_XLIB_SURFACE_EXTENSION_NAME);
+            }
+            if (instanceExtensions.Contains(CommonStrings.VK_KHR_WAYLAND_SURFACE_EXTENSION_NAME))
+            {
+                yield return (CommonStrings.VK_KHR_WAYLAND_SURFACE_EXTENSION_NAME);
+            }
+            if (instanceExtensions.Contains(CommonStrings.VK_EXT_METAL_SURFACE_EXTENSION_NAME))
+            {
+                yield return (CommonStrings.VK_EXT_METAL_SURFACE_EXTENSION_NAME);
+            }
+
+            // Legacy MoltenVK extensions
+            if (instanceExtensions.Contains(CommonStrings.VK_MVK_MACOS_SURFACE_EXTENSION_NAME))
+            {
+                yield return (CommonStrings.VK_MVK_MACOS_SURFACE_EXTENSION_NAME);
+            }
+            if (instanceExtensions.Contains(CommonStrings.VK_MVK_IOS_SURFACE_EXTENSION_NAME))
+            {
+                yield return (CommonStrings.VK_MVK_IOS_SURFACE_EXTENSION_NAME);
+            }
+        }
+
+        public bool HasSurfaceExtension(FixedUtf8String extension)
+        {
+            return _surfaceExtensions.Contains(extension);
+        }
+
+        public void EnableDebugCallback(VkDebugReportFlagsEXT flags = VkDebugReportFlagsEXT.WarningEXT | VkDebugReportFlagsEXT.ErrorEXT)
+        {
+            Debug.WriteLine("Enabling Vulkan Debug callbacks.");
+            _debugCallbackFunc = DebugCallback;
+            IntPtr debugFunctionPtr = Marshal.GetFunctionPointerForDelegate(_debugCallbackFunc);
+            VkDebugReportCallbackCreateInfoEXT debugCallbackCI = VkDebugReportCallbackCreateInfoEXT.New();
+            debugCallbackCI.flags = flags;
+            debugCallbackCI.pfnCallback = debugFunctionPtr;
+            IntPtr createFnPtr;
+            using (FixedUtf8String debugExtFnName = "vkCreateDebugReportCallbackEXT")
+            {
+                createFnPtr = vkGetInstanceProcAddr(_instance, debugExtFnName);
+            }
+            if (createFnPtr == IntPtr.Zero)
+            {
+                return;
+            }
+
+            vkCreateDebugReportCallbackEXT_d createDelegate = Marshal.GetDelegateForFunctionPointer<vkCreateDebugReportCallbackEXT_d>(createFnPtr);
+            VkResult result = createDelegate(_instance, &debugCallbackCI, IntPtr.Zero, out _debugCallbackHandle);
+            CheckResult(result);
+        }
+
+        private uint DebugCallback(
+            uint flags,
+            VkDebugReportObjectTypeEXT objectType,
+            ulong @object,
+            UIntPtr location,
+            int messageCode,
+            byte* pLayerPrefix,
+            byte* pMessage,
+            void* pUserData)
+        {
+            string message = Util.GetString(pMessage);
+            VkDebugReportFlagsEXT debugReportFlags = (VkDebugReportFlagsEXT)flags;
+
 #if DEBUG
-            if (Debugger.IsAttached)
-            {
-                Debugger.Break();
-            }
+            if (Debugger.IsAttached)
+            {
+                Debugger.Break();
+            }
 #endif
-
-            string fullMessage = $"[{debugReportFlags}] ({objectType}) {message}";
-
-            if (debugReportFlags == VkDebugReportFlagsEXT.ErrorEXT)
-            {
-                throw new VeldridException("A Vulkan validation error was encountered: " + fullMessage);
-            }
-
-            Console.WriteLine(fullMessage);
-            return 0;
-        }
-
-        private void CreatePhysicalDevice()
-        {
-            uint deviceCount = 0;
-            vkEnumeratePhysicalDevices(_instance, ref deviceCount, null);
-            if (deviceCount == 0)
-            {
-                throw new InvalidOperationException("No physical devices exist.");
-            }
-
-            VkPhysicalDevice[] physicalDevices = new VkPhysicalDevice[deviceCount];
-            vkEnumeratePhysicalDevices(_instance, ref deviceCount, ref physicalDevices[0]);
-            // Just use the first one.
-            _physicalDevice = physicalDevices[0];
-
-            vkGetPhysicalDeviceProperties(_physicalDevice, out _physicalDeviceProperties);
-            fixed (byte* utf8NamePtr = _physicalDeviceProperties.deviceName)
-            {
-                _deviceName = Encoding.UTF8.GetString(utf8NamePtr, (int)MaxPhysicalDeviceNameSize).TrimEnd('\0');
-            }
-
-<<<<<<< HEAD
-            _vendorName = "id:" + _physicalDeviceProperties.vendorID.ToString("x8");
-            _apiVersion = GraphicsApiVersion.Unknown;
-            _driverInfo = "version:" + _physicalDeviceProperties.driverVersion.ToString("x8");
-
-=======
-            _vendorName = "id:" + _physicalDeviceProperties.vendorID.ToString("x8");
-            _apiVersion = GraphicsApiVersion.Unknown;
-            _driverInfo = "version:" + _physicalDeviceProperties.driverVersion.ToString("x8");
-
->>>>>>> f93a44a0
-            vkGetPhysicalDeviceFeatures(_physicalDevice, out _physicalDeviceFeatures);
-
-            vkGetPhysicalDeviceMemoryProperties(_physicalDevice, out _physicalDeviceMemProperties);
-        }
-
-        public VkExtensionProperties[] GetDeviceExtensionProperties()
-        {
-            uint propertyCount = 0;
-            VkResult result = vkEnumerateDeviceExtensionProperties(_physicalDevice, (byte*)null, &propertyCount, null);
-            CheckResult(result);
-            VkExtensionProperties[] props = new VkExtensionProperties[(int)propertyCount];
-            fixed (VkExtensionProperties* properties = props)
-            {
-                result = vkEnumerateDeviceExtensionProperties(_physicalDevice, (byte*)null, &propertyCount, properties);
-                CheckResult(result);
-            }
-            return props;
-        }
-
-        public VkExtensionProperties[] GetDeviceExtensionProperties()
-        {
-            uint propertyCount = 0;
-            VkResult result = vkEnumerateDeviceExtensionProperties(_physicalDevice, (byte*)null, &propertyCount, null);
-            CheckResult(result);
-            VkExtensionProperties[] props = new VkExtensionProperties[(int)propertyCount];
-            fixed (VkExtensionProperties* properties = props)
-            {
-                result = vkEnumerateDeviceExtensionProperties(_physicalDevice, (byte*)null, &propertyCount, properties);
-                CheckResult(result);
-            }
-            return props;
-        }
-
-        private void CreateLogicalDevice(VkSurfaceKHR surface, bool preferStandardClipY, VulkanDeviceOptions options)
-        {
-            GetQueueFamilyIndices(surface);
-
-            HashSet<uint> familyIndices = new HashSet<uint> { _graphicsQueueIndex, _presentQueueIndex };
-            VkDeviceQueueCreateInfo* queueCreateInfos = stackalloc VkDeviceQueueCreateInfo[familyIndices.Count];
-            uint queueCreateInfosCount = (uint)familyIndices.Count;
-
-            int i = 0;
-            foreach (uint index in familyIndices)
-            {
-                VkDeviceQueueCreateInfo queueCreateInfo = VkDeviceQueueCreateInfo.New();
-                queueCreateInfo.queueFamilyIndex = _graphicsQueueIndex;
-                queueCreateInfo.queueCount = 1;
-                float priority = 1f;
-                queueCreateInfo.pQueuePriorities = &priority;
-                queueCreateInfos[i] = queueCreateInfo;
-                i += 1;
-            }
-
-            VkPhysicalDeviceFeatures deviceFeatures = _physicalDeviceFeatures;
-
-<<<<<<< HEAD
-            VkExtensionProperties[] props = GetDeviceExtensionProperties();
-=======
-            VkExtensionProperties[] props = GetDeviceExtensionProperties();
->>>>>>> f93a44a0
-
-            HashSet<string> requiredInstanceExtensions = new HashSet<string>(options.DeviceExtensions ?? Array.Empty<string>());
-
-            bool hasMemReqs2 = false;
-            bool hasDedicatedAllocation = false;
-<<<<<<< HEAD
-            bool hasDriverProperties = false;
-            IntPtr[] activeExtensions = new IntPtr[props.Length];
-            uint activeExtensionCount = 0;
-
-            fixed (VkExtensionProperties* properties = props)
-            {
-                for (int property = 0; property < props.Length; property++)
-                {
-                    string extensionName = Util.GetString(properties[property].extensionName);
-                    if (extensionName == "VK_EXT_debug_marker")
-                    {
-                        activeExtensions[activeExtensionCount++] = CommonStrings.VK_EXT_DEBUG_MARKER_EXTENSION_NAME;
-                        requiredInstanceExtensions.Remove(extensionName);
-                        _debugMarkerEnabled = true;
-                    }
-                    else if (extensionName == "VK_KHR_swapchain")
-                    {
-                        activeExtensions[activeExtensionCount++] = (IntPtr)properties[property].extensionName;
-                        requiredInstanceExtensions.Remove(extensionName);
-                    }
-                    else if (preferStandardClipY && extensionName == "VK_KHR_maintenance1")
-                    {
-                        activeExtensions[activeExtensionCount++] = (IntPtr)properties[property].extensionName;
-                        requiredInstanceExtensions.Remove(extensionName);
-                        _standardClipYDirection = true;
-                    }
-                    else if (extensionName == "VK_KHR_get_memory_requirements2")
-                    {
-                        activeExtensions[activeExtensionCount++] = (IntPtr)properties[property].extensionName;
-                        requiredInstanceExtensions.Remove(extensionName);
-                        hasMemReqs2 = true;
-                    }
-                    else if (extensionName == "VK_KHR_dedicated_allocation")
-                    {
-                        activeExtensions[activeExtensionCount++] = (IntPtr)properties[property].extensionName;
-                        requiredInstanceExtensions.Remove(extensionName);
-                        hasDedicatedAllocation = true;
-                    }
-                    else if (extensionName == "VK_KHR_driver_properties")
-                    {
-                        activeExtensions[activeExtensionCount++] = (IntPtr)properties[property].extensionName;
-                        requiredInstanceExtensions.Remove(extensionName);
-                        hasDriverProperties = true;
-                    }
-                    else if (requiredInstanceExtensions.Remove(extensionName))
-                    {
-                        activeExtensions[activeExtensionCount++] = (IntPtr)properties[property].extensionName;
-                    }
-                }
-            }
-=======
-            bool hasDriverProperties = false;
-            IntPtr[] activeExtensions = new IntPtr[props.Length];
-            uint activeExtensionCount = 0;
-
-            fixed (VkExtensionProperties* properties = props)
-            {
-                for (int property = 0; property < props.Length; property++)
-                {
-                    string extensionName = Util.GetString(properties[property].extensionName);
-                    if (extensionName == "VK_EXT_debug_marker")
-                    {
-                        activeExtensions[activeExtensionCount++] = CommonStrings.VK_EXT_DEBUG_MARKER_EXTENSION_NAME;
-                        requiredInstanceExtensions.Remove(extensionName);
-                        _debugMarkerEnabled = true;
-                    }
-                    else if (extensionName == "VK_KHR_swapchain")
-                    {
-                        activeExtensions[activeExtensionCount++] = (IntPtr)properties[property].extensionName;
-                        requiredInstanceExtensions.Remove(extensionName);
-                    }
-                    else if (preferStandardClipY && extensionName == "VK_KHR_maintenance1")
-                    {
-                        activeExtensions[activeExtensionCount++] = (IntPtr)properties[property].extensionName;
-                        requiredInstanceExtensions.Remove(extensionName);
-                        _standardClipYDirection = true;
-                    }
-                    else if (extensionName == "VK_KHR_get_memory_requirements2")
-                    {
-                        activeExtensions[activeExtensionCount++] = (IntPtr)properties[property].extensionName;
-                        requiredInstanceExtensions.Remove(extensionName);
-                        hasMemReqs2 = true;
-                    }
-                    else if (extensionName == "VK_KHR_dedicated_allocation")
-                    {
-                        activeExtensions[activeExtensionCount++] = (IntPtr)properties[property].extensionName;
-                        requiredInstanceExtensions.Remove(extensionName);
-                        hasDedicatedAllocation = true;
-                    }
-                    else if (extensionName == "VK_KHR_driver_properties")
-                    {
-                        activeExtensions[activeExtensionCount++] = (IntPtr)properties[property].extensionName;
-                        requiredInstanceExtensions.Remove(extensionName);
-                        hasDriverProperties = true;
-                    }
-                    else if (requiredInstanceExtensions.Remove(extensionName))
-                    {
-                        activeExtensions[activeExtensionCount++] = (IntPtr)properties[property].extensionName;
-                    }
-                }
-            }
->>>>>>> f93a44a0
-
-            if (requiredInstanceExtensions.Count != 0)
-            {
-                string missingList = string.Join(", ", requiredInstanceExtensions);
-                throw new VeldridException(
-                    $"The following Vulkan device extensions were not available: {missingList}");
-            }
-
-            VkDeviceCreateInfo deviceCreateInfo = VkDeviceCreateInfo.New();
-            deviceCreateInfo.queueCreateInfoCount = queueCreateInfosCount;
-            deviceCreateInfo.pQueueCreateInfos = queueCreateInfos;
-
-            deviceCreateInfo.pEnabledFeatures = &deviceFeatures;
-
-            StackList<IntPtr> layerNames = new StackList<IntPtr>();
-            if (_standardValidationSupported)
-            {
-                layerNames.Add(CommonStrings.StandardValidationLayerName);
-            }
-            if (_khronosValidationSupported)
-            {
-                layerNames.Add(CommonStrings.KhronosValidationLayerName);
-            }
-            if (_khronosValidationSupported)
-            {
-                layerNames.Add(CommonStrings.KhronosValidationLayerName);
-            }
-            deviceCreateInfo.enabledLayerCount = layerNames.Count;
-            deviceCreateInfo.ppEnabledLayerNames = (byte**)layerNames.Data;
-
-<<<<<<< HEAD
-            fixed (IntPtr* activeExtensionsPtr = activeExtensions)
-            {
-                deviceCreateInfo.enabledExtensionCount = activeExtensionCount;
-                deviceCreateInfo.ppEnabledExtensionNames = (byte**)activeExtensionsPtr;
-
-                VkResult result = vkCreateDevice(_physicalDevice, ref deviceCreateInfo, null, out _device);
-                CheckResult(result);
-            }
-=======
-            fixed (IntPtr* activeExtensionsPtr = activeExtensions)
-            {
-                deviceCreateInfo.enabledExtensionCount = activeExtensionCount;
-                deviceCreateInfo.ppEnabledExtensionNames = (byte**)activeExtensionsPtr;
-
-                VkResult result = vkCreateDevice(_physicalDevice, ref deviceCreateInfo, null, out _device);
-                CheckResult(result);
-            }
->>>>>>> f93a44a0
-
-            vkGetDeviceQueue(_device, _graphicsQueueIndex, 0, out _graphicsQueue);
-
-            if (_debugMarkerEnabled)
-            {
-                _setObjectNameDelegate = Marshal.GetDelegateForFunctionPointer<vkDebugMarkerSetObjectNameEXT_t>(
-                    GetInstanceProcAddr("vkDebugMarkerSetObjectNameEXT"));
-                _markerBegin = Marshal.GetDelegateForFunctionPointer<vkCmdDebugMarkerBeginEXT_t>(
-                    GetInstanceProcAddr("vkCmdDebugMarkerBeginEXT"));
-                _markerEnd = Marshal.GetDelegateForFunctionPointer<vkCmdDebugMarkerEndEXT_t>(
-                    GetInstanceProcAddr("vkCmdDebugMarkerEndEXT"));
-                _markerInsert = Marshal.GetDelegateForFunctionPointer<vkCmdDebugMarkerInsertEXT_t>(
-                    GetInstanceProcAddr("vkCmdDebugMarkerInsertEXT"));
-            }
-            if (hasDedicatedAllocation && hasMemReqs2)
-            {
-                _getBufferMemoryRequirements2 = GetDeviceProcAddr<vkGetBufferMemoryRequirements2_t>("vkGetBufferMemoryRequirements2")
-                    ?? GetDeviceProcAddr<vkGetBufferMemoryRequirements2_t>("vkGetBufferMemoryRequirements2KHR");
-                _getImageMemoryRequirements2 = GetDeviceProcAddr<vkGetImageMemoryRequirements2_t>("vkGetImageMemoryRequirements2")
-                    ?? GetDeviceProcAddr<vkGetImageMemoryRequirements2_t>("vkGetImageMemoryRequirements2KHR");
-            }
-<<<<<<< HEAD
-            if (_getPhysicalDeviceProperties2 != null && hasDriverProperties)
-            {
-                VkPhysicalDeviceProperties2KHR deviceProps = VkPhysicalDeviceProperties2KHR.New();
-                VkPhysicalDeviceDriverProperties driverProps = VkPhysicalDeviceDriverProperties.New();
-
-                deviceProps.pNext = &driverProps;
-                _getPhysicalDeviceProperties2(_physicalDevice, &deviceProps);
-
-                string driverName = Encoding.UTF8.GetString(
-                    driverProps.driverName, VkPhysicalDeviceDriverProperties.DriverNameLength).TrimEnd('\0');
-
-                string driverInfo = Encoding.UTF8.GetString(
-                    driverProps.driverInfo, VkPhysicalDeviceDriverProperties.DriverInfoLength).TrimEnd('\0');
-
-                VkConformanceVersion conforming = driverProps.conformanceVersion;
-                _apiVersion = new GraphicsApiVersion(conforming.major, conforming.minor, conforming.subminor, conforming.patch);
-                _driverName = driverName;
-                _driverInfo = driverInfo;
-            }
-        }
-=======
-            if (_getPhysicalDeviceProperties2 != null && hasDriverProperties)
-            {
-                VkPhysicalDeviceProperties2KHR deviceProps = VkPhysicalDeviceProperties2KHR.New();
-                VkPhysicalDeviceDriverProperties driverProps = VkPhysicalDeviceDriverProperties.New();
-
-                deviceProps.pNext = &driverProps;
-                _getPhysicalDeviceProperties2(_physicalDevice, &deviceProps);
-
-                string driverName = Encoding.UTF8.GetString(
-                    driverProps.driverName, VkPhysicalDeviceDriverProperties.DriverNameLength).TrimEnd('\0');
-
-                string driverInfo = Encoding.UTF8.GetString(
-                    driverProps.driverInfo, VkPhysicalDeviceDriverProperties.DriverInfoLength).TrimEnd('\0');
-
-                VkConformanceVersion conforming = driverProps.conformanceVersion;
-                _apiVersion = new GraphicsApiVersion(conforming.major, conforming.minor, conforming.subminor, conforming.patch);
-                _driverName = driverName;
-                _driverInfo = driverInfo;
-            }
-        }
->>>>>>> f93a44a0
-
-        private IntPtr GetInstanceProcAddr(string name)
-        {
-            int byteCount = Encoding.UTF8.GetByteCount(name);
-            byte* utf8Ptr = stackalloc byte[byteCount + 1];
-
-            fixed (char* namePtr = name)
-            {
-                Encoding.UTF8.GetBytes(namePtr, name.Length, utf8Ptr, byteCount);
-            }
-            utf8Ptr[byteCount] = 0;
-
-            return vkGetInstanceProcAddr(_instance, utf8Ptr);
-        }
-
-        private T GetInstanceProcAddr<T>(string name)
-        {
-            IntPtr funcPtr = GetInstanceProcAddr(name);
-            if (funcPtr != IntPtr.Zero)
-            {
-                return Marshal.GetDelegateForFunctionPointer<T>(funcPtr);
-            }
-            throw new EntryPointNotFoundException(name);
-        }
-
-        private IntPtr GetDeviceProcAddr(string name)
-        {
-            int byteCount = Encoding.UTF8.GetByteCount(name);
-            byte* utf8Ptr = stackalloc byte[byteCount + 1];
-
-            fixed (char* namePtr = name)
-            {
-                Encoding.UTF8.GetBytes(namePtr, name.Length, utf8Ptr, byteCount);
-            }
-            utf8Ptr[byteCount] = 0;
-
-            return vkGetDeviceProcAddr(_device, utf8Ptr);
-        }
-
-        private T GetDeviceProcAddr<T>(string name)
-        {
-            IntPtr funcPtr = GetDeviceProcAddr(name);
-            if (funcPtr != IntPtr.Zero)
-            {
-                return Marshal.GetDelegateForFunctionPointer<T>(funcPtr);
-            }
-            throw new EntryPointNotFoundException(name);
-        }
-
-        private void GetQueueFamilyIndices(VkSurfaceKHR surface)
-        {
-            uint queueFamilyCount = 0;
-            vkGetPhysicalDeviceQueueFamilyProperties(_physicalDevice, ref queueFamilyCount, null);
-            VkQueueFamilyProperties[] qfp = new VkQueueFamilyProperties[queueFamilyCount];
-            vkGetPhysicalDeviceQueueFamilyProperties(_physicalDevice, ref queueFamilyCount, out qfp[0]);
-
-            bool foundGraphics = false;
-            bool foundPresent = surface == VkSurfaceKHR.Null;
-
-            for (uint i = 0; i < qfp.Length; i++)
-            {
-                if ((qfp[i].queueFlags & VkQueueFlags.Graphics) != 0)
-                {
-                    _graphicsQueueIndex = i;
-                    foundGraphics = true;
-                }
-
-                if (!foundPresent)
-                {
-                    vkGetPhysicalDeviceSurfaceSupportKHR(_physicalDevice, i, surface, out VkBool32 presentSupported);
-                    if (presentSupported)
-                    {
-                        _presentQueueIndex = i;
-                        foundPresent = true;
-                    }
-                }
-
-                if (foundGraphics && foundPresent)
-                {
-                    return;
-                }
-            }
-        }
-
-        private void CreateDescriptorPool()
-        {
-            _descriptorPoolManager = new VkDescriptorPoolManager(this);
-        }
-
-        private void CreateGraphicsCommandPool()
-        {
-            VkCommandPoolCreateInfo commandPoolCI = VkCommandPoolCreateInfo.New();
-            commandPoolCI.flags = VkCommandPoolCreateFlags.ResetCommandBuffer;
-            commandPoolCI.queueFamilyIndex = _graphicsQueueIndex;
-            VkResult result = vkCreateCommandPool(_device, ref commandPoolCI, null, out _graphicsCommandPool);
-            CheckResult(result);
-        }
-
-        private protected override MappedResource MapCore(
-            MappableResource resource, uint offsetInBytes, uint sizeInBytes, MapMode mode, uint subresource)
-        {
-            VkMemoryBlock memoryBlock;
-            IntPtr mappedPtr = IntPtr.Zero;
-            uint rowPitch = 0;
-            uint depthPitch = 0;
-
-            if (resource is VkBuffer buffer)
-            {
-                memoryBlock = buffer.Memory;
-                sizeInBytes = buffer.SizeInBytes;
-            }
-            else
-            {
-                VkTexture texture = Util.AssertSubtype<MappableResource, VkTexture>(resource);
-                Util.GetMipLevelAndArrayLayer(texture, subresource, out uint mipLevel, out uint arrayLayer);
-                VkSubresourceLayout layout = texture.GetSubresourceLayout(mipLevel, arrayLayer);
-                memoryBlock = texture.Memory;
-                offsetInBytes += (uint)layout.offset;
-                rowPitch = (uint)layout.rowPitch;
-                depthPitch = (uint)layout.depthPitch;
-            }
-
-            if (memoryBlock.DeviceMemory.Handle != 0)
-            {
-                if (memoryBlock.IsPersistentMapped)
-                {
-                    mappedPtr = (IntPtr)memoryBlock.BlockMappedPointer;
-                }
-                else
-                {
-                    mappedPtr = _memoryManager.Map(memoryBlock);
-                }
-            }
-
-            byte* dataPtr = (byte*)mappedPtr.ToPointer() + offsetInBytes;
-            return new MappedResource(
-                resource,
-                mode,
-                (IntPtr)dataPtr,
-                offsetInBytes,
-                sizeInBytes,
-                subresource,
-                rowPitch,
-                depthPitch);
-        }
-
-        private protected override void UnmapCore(MappableResource resource, uint subresource)
-        {
-            VkMemoryBlock memoryBlock;
-            if (resource is VkBuffer buffer)
-            {
-                memoryBlock = buffer.Memory;
-            }
-            else
-            {
-                VkTexture tex = Util.AssertSubtype<MappableResource, VkTexture>(resource);
-                memoryBlock = tex.Memory;
-            }
-
-            if (memoryBlock.DeviceMemory.Handle != 0 && !memoryBlock.IsPersistentMapped)
-            {
-                vkUnmapMemory(_device, memoryBlock.DeviceMemory);
-            }
-        }
-
-        protected override void PlatformDispose()
-        {
-            Debug.Assert(_submittedFences.Count == 0);
-            foreach (Vulkan.VkFence fence in _availableSubmissionFences)
-            {
-                vkDestroyFence(_device, fence, null);
-            }
-
-            _mainSwapchain?.Dispose();
-            if (_debugCallbackFunc != null)
-            {
-                _debugCallbackFunc = null;
-                FixedUtf8String debugExtFnName = "vkDestroyDebugReportCallbackEXT";
-                IntPtr destroyFuncPtr = vkGetInstanceProcAddr(_instance, debugExtFnName);
-                vkDestroyDebugReportCallbackEXT_d destroyDel
-                    = Marshal.GetDelegateForFunctionPointer<vkDestroyDebugReportCallbackEXT_d>(destroyFuncPtr);
-                destroyDel(_instance, _debugCallbackHandle, null);
-            }
-
-            _descriptorPoolManager.DestroyAll();
-            vkDestroyCommandPool(_device, _graphicsCommandPool, null);
-
-            Debug.Assert(_submittedStagingTextures.Count == 0);
-            foreach (VkTexture tex in _availableStagingTextures)
-            {
-                tex.Dispose();
-            }
-
-            Debug.Assert(_submittedStagingBuffers.Count == 0);
-            foreach (VkBuffer buffer in _availableStagingBuffers)
-            {
-                buffer.Dispose();
-            }
-
-            lock (_graphicsCommandPoolLock)
-            {
-                while (_sharedGraphicsCommandPools.Count > 0)
-                {
-                    SharedCommandPool sharedPool = _sharedGraphicsCommandPools.Pop();
-                    sharedPool.Destroy();
-                }
-            }
-
-            _memoryManager.Dispose();
-
-            VkResult result = vkDeviceWaitIdle(_device);
-            CheckResult(result);
-            vkDestroyDevice(_device, null);
-            vkDestroyInstance(_instance, null);
-        }
-
-        private protected override void WaitForIdleCore()
-        {
-            lock (_graphicsQueueLock)
-            {
-                vkQueueWaitIdle(_graphicsQueue);
-            }
-
-            CheckSubmittedFences();
-        }
-
-        public override TextureSampleCount GetSampleCountLimit(PixelFormat format, bool depthFormat)
-        {
-            VkImageUsageFlags usageFlags = VkImageUsageFlags.Sampled;
-            usageFlags |= depthFormat ? VkImageUsageFlags.DepthStencilAttachment : VkImageUsageFlags.ColorAttachment;
-
-            vkGetPhysicalDeviceImageFormatProperties(
-                _physicalDevice,
-                VkFormats.VdToVkPixelFormat(format),
-                VkImageType.Image2D,
-                VkImageTiling.Optimal,
-                usageFlags,
-                VkImageCreateFlags.None,
-                out VkImageFormatProperties formatProperties);
-
-            VkSampleCountFlags vkSampleCounts = formatProperties.sampleCounts;
-            if ((vkSampleCounts & VkSampleCountFlags.Count32) == VkSampleCountFlags.Count32)
-            {
-                return TextureSampleCount.Count32;
-            }
-            else if ((vkSampleCounts & VkSampleCountFlags.Count16) == VkSampleCountFlags.Count16)
-            {
-                return TextureSampleCount.Count16;
-            }
-            else if ((vkSampleCounts & VkSampleCountFlags.Count8) == VkSampleCountFlags.Count8)
-            {
-                return TextureSampleCount.Count8;
-            }
-            else if ((vkSampleCounts & VkSampleCountFlags.Count4) == VkSampleCountFlags.Count4)
-            {
-                return TextureSampleCount.Count4;
-            }
-            else if ((vkSampleCounts & VkSampleCountFlags.Count2) == VkSampleCountFlags.Count2)
-            {
-                return TextureSampleCount.Count2;
-            }
-
-            return TextureSampleCount.Count1;
-        }
-
-        private protected override bool GetPixelFormatSupportCore(
-            PixelFormat format,
-            TextureType type,
-            TextureUsage usage,
-            out PixelFormatProperties properties)
-        {
-            VkFormat vkFormat = VkFormats.VdToVkPixelFormat(format, (usage & TextureUsage.DepthStencil) != 0);
-            VkImageType vkType = VkFormats.VdToVkTextureType(type);
-            VkImageTiling tiling = usage == TextureUsage.Staging ? VkImageTiling.Linear : VkImageTiling.Optimal;
-            VkImageUsageFlags vkUsage = VkFormats.VdToVkTextureUsage(usage);
-
-            VkResult result = vkGetPhysicalDeviceImageFormatProperties(
-                _physicalDevice,
-                vkFormat,
-                vkType,
-                tiling,
-                vkUsage,
-                VkImageCreateFlags.None,
-                out VkImageFormatProperties vkProps);
-
-            if (result == VkResult.ErrorFormatNotSupported)
-            {
-                properties = default;
-                return false;
-            }
-            CheckResult(result);
-
-            properties = new PixelFormatProperties(
-               vkProps.maxExtent.width,
-               vkProps.maxExtent.height,
-               vkProps.maxExtent.depth,
-               vkProps.maxMipLevels,
-               vkProps.maxArrayLayers,
-               (uint)vkProps.sampleCounts);
-            return true;
-        }
-
-        internal VkFilter GetFormatFilter(VkFormat format)
-        {
-            if (!_filters.TryGetValue(format, out VkFilter filter))
-            {
-                vkGetPhysicalDeviceFormatProperties(_physicalDevice, format, out VkFormatProperties vkFormatProps);
-                filter = (vkFormatProps.optimalTilingFeatures & VkFormatFeatureFlags.SampledImageFilterLinear) != 0
-                    ? VkFilter.Linear
-                    : VkFilter.Nearest;
-                _filters.TryAdd(format, filter);
-            }
-
-            return filter;
-        }
-
-        private protected override void UpdateBufferCore(DeviceBuffer buffer, uint bufferOffsetInBytes, IntPtr source, uint sizeInBytes)
-        {
-            VkBuffer vkBuffer = Util.AssertSubtype<DeviceBuffer, VkBuffer>(buffer);
-            VkBuffer? copySrcVkBuffer = null;
-            IntPtr mappedPtr;
-            byte* destPtr;
-            bool isPersistentMapped = vkBuffer.Memory.IsPersistentMapped;
-            if (isPersistentMapped)
-            {
-                mappedPtr = (IntPtr)vkBuffer.Memory.BlockMappedPointer;
-                destPtr = (byte*)mappedPtr + bufferOffsetInBytes;
-            }
-            else
-            {
-                copySrcVkBuffer = GetFreeStagingBuffer(sizeInBytes);
-                mappedPtr = (IntPtr)copySrcVkBuffer.Memory.BlockMappedPointer;
-                destPtr = (byte*)mappedPtr;
-            }
-
-            Unsafe.CopyBlock(destPtr, source.ToPointer(), sizeInBytes);
-
-            if (copySrcVkBuffer != null)
-            {
-                SharedCommandPool pool = GetFreeCommandPool();
-                VkCommandBuffer cb = pool.BeginNewCommandBuffer();
-
-                VkBufferCopy copyRegion = new VkBufferCopy
-                {
-                    dstOffset = bufferOffsetInBytes,
-                    size = sizeInBytes
-                };
-                vkCmdCopyBuffer(cb, copySrcVkBuffer.DeviceBuffer, vkBuffer.DeviceBuffer, 1, ref copyRegion);
-
-                pool.EndAndSubmit(cb);
-                lock (_stagingResourcesLock)
-                {
-                    _submittedStagingBuffers.Add(cb, copySrcVkBuffer);
-                }
-            }
-        }
-
-        private SharedCommandPool GetFreeCommandPool()
-        {
-            SharedCommandPool? sharedPool = null;
-            lock (_graphicsCommandPoolLock)
-            {
-                if (_sharedGraphicsCommandPools.Count > 0)
-                {
-                    sharedPool = _sharedGraphicsCommandPools.Pop();
-                }
-            }
-
-            if (sharedPool == null)
-            {
-                sharedPool = new SharedCommandPool(this, false);
-            }
-
-            return sharedPool;
-        }
-
-        private IntPtr MapBuffer(VkBuffer buffer, uint numBytes)
-        {
-            if (buffer.Memory.IsPersistentMapped)
-            {
-                return (IntPtr)buffer.Memory.BlockMappedPointer;
-            }
-            else
-            {
-                void* mappedPtr;
-                VkResult result = vkMapMemory(Device, buffer.Memory.DeviceMemory, buffer.Memory.Offset, numBytes, 0, &mappedPtr);
-                CheckResult(result);
-                return (IntPtr)mappedPtr;
-            }
-        }
-
-        private void UnmapBuffer(VkBuffer buffer)
-        {
-            if (!buffer.Memory.IsPersistentMapped)
-            {
-                vkUnmapMemory(Device, buffer.Memory.DeviceMemory);
-            }
-        }
-
-        private protected override void UpdateTextureCore(
-            Texture texture,
-            IntPtr source,
-            uint sizeInBytes,
-            uint x,
-            uint y,
-            uint z,
-            uint width,
-            uint height,
-            uint depth,
-            uint mipLevel,
-            uint arrayLayer)
-        {
-            VkTexture vkTex = Util.AssertSubtype<Texture, VkTexture>(texture);
-            bool isStaging = (vkTex.Usage & TextureUsage.Staging) != 0;
-            if (isStaging)
-            {
-                VkSubresourceLayout layout = vkTex.GetSubresourceLayout(mipLevel, arrayLayer);
-                byte* imageBasePtr = (byte*)vkTex.Memory.BlockMappedPointer + layout.offset;
-
-                uint srcRowPitch = FormatHelpers.GetRowPitch(width, texture.Format);
-                uint srcDepthPitch = FormatHelpers.GetDepthPitch(srcRowPitch, height, texture.Format);
-                Util.CopyTextureRegion(
-                    source.ToPointer(),
-                    0, 0, 0,
-                    srcRowPitch, srcDepthPitch,
-                    imageBasePtr,
-                    x, y, z,
-                    (uint)layout.rowPitch, (uint)layout.depthPitch,
-                    width, height, depth,
-                    texture.Format);
-            }
-            else
-            {
-                VkTexture stagingTex = GetFreeStagingTexture(width, height, depth, texture.Format);
-                UpdateTexture(stagingTex, source, sizeInBytes, 0, 0, 0, width, height, depth, 0, 0);
-                SharedCommandPool pool = GetFreeCommandPool();
-                VkCommandBuffer cb = pool.BeginNewCommandBuffer();
-                VkCommandList.CopyTextureCore_VkCommandBuffer(
-                    cb,
-                    stagingTex, 0, 0, 0, 0, 0,
-                    texture, x, y, z, mipLevel, arrayLayer,
-                    width, height, depth, 1);
-                lock (_stagingResourcesLock)
-                {
-                    _submittedStagingTextures.Add(cb, stagingTex);
-                }
-                pool.EndAndSubmit(cb);
-            }
-        }
-
-        private VkTexture GetFreeStagingTexture(uint width, uint height, uint depth, PixelFormat format)
-        {
-            uint totalSize = FormatHelpers.GetRegionSize(width, height, depth, format);
-            lock (_stagingResourcesLock)
-            {
-                for (int i = 0; i < _availableStagingTextures.Count; i++)
-                {
-                    VkTexture tex = _availableStagingTextures[i];
-                    if (tex.Memory.Size >= totalSize)
-                    {
-                        _availableStagingTextures.RemoveAt(i);
-                        tex.SetStagingDimensions(width, height, depth, format);
-                        return tex;
-                    }
-                }
-            }
-
-            uint texWidth = Math.Max(256, width);
-            uint texHeight = Math.Max(256, height);
-            VkTexture newTex = (VkTexture)ResourceFactory.CreateTexture(TextureDescription.Texture3D(
-                texWidth, texHeight, depth, 1, format, TextureUsage.Staging));
-            newTex.SetStagingDimensions(width, height, depth, format);
-
-            return newTex;
-        }
-
-        private VkBuffer GetFreeStagingBuffer(uint size)
-        {
-            lock (_stagingResourcesLock)
-            {
-                for (int i = 0; i < _availableStagingBuffers.Count; i++)
-                {
-                    VkBuffer buffer = _availableStagingBuffers[i];
-                    if (buffer.SizeInBytes >= size)
-                    {
-                        _availableStagingBuffers.RemoveAt(i);
-                        return buffer;
-                    }
-                }
-            }
-
-            uint newBufferSize = Math.Max(MinStagingBufferSize, size);
-            VkBuffer newBuffer = (VkBuffer)ResourceFactory.CreateBuffer(
-                new BufferDescription(newBufferSize, BufferUsage.Staging));
-            return newBuffer;
-        }
-
-        public override void ResetFence(Fence fence)
-        {
-            Vulkan.VkFence vkFence = Util.AssertSubtype<Fence, VkFence>(fence).DeviceFence;
-            vkResetFences(_device, 1, ref vkFence);
-        }
-
-        public override bool WaitForFence(Fence fence, ulong nanosecondTimeout)
-        {
-            Vulkan.VkFence vkFence = Util.AssertSubtype<Fence, VkFence>(fence).DeviceFence;
-            VkResult result = vkWaitForFences(_device, 1, ref vkFence, true, nanosecondTimeout);
-            return result == VkResult.Success;
-        }
-
-        public override bool WaitForFences(Fence[] fences, bool waitAll, ulong nanosecondTimeout)
-        {
-            int fenceCount = fences.Length;
-            Vulkan.VkFence* fencesPtr = stackalloc Vulkan.VkFence[fenceCount];
-            for (int i = 0; i < fenceCount; i++)
-            {
-                fencesPtr[i] = Util.AssertSubtype<Fence, VkFence>(fences[i]).DeviceFence;
-            }
-
-            VkResult result = vkWaitForFences(_device, (uint)fenceCount, fencesPtr, waitAll, nanosecondTimeout);
-            return result == VkResult.Success;
-        }
-
-        internal static bool IsSupported()
-        {
-            return s_isSupported.Value;
-        }
-
-        private static bool CheckIsSupported()
-        {
-            if (!IsVulkanLoaded())
-            {
-                return false;
-            }
-
-            VkInstanceCreateInfo instanceCI = VkInstanceCreateInfo.New();
-            VkApplicationInfo applicationInfo = new VkApplicationInfo();
-            applicationInfo.apiVersion = new VkVersion(1, 0, 0);
-            applicationInfo.applicationVersion = new VkVersion(1, 0, 0);
-            applicationInfo.engineVersion = new VkVersion(1, 0, 0);
-            applicationInfo.pApplicationName = s_name;
-            applicationInfo.pEngineName = s_name;
-
-            instanceCI.pApplicationInfo = &applicationInfo;
-
-            VkResult result = vkCreateInstance(ref instanceCI, null, out VkInstance testInstance);
-            if (result != VkResult.Success)
-            {
-                return false;
-            }
-
-            uint physicalDeviceCount = 0;
-            result = vkEnumeratePhysicalDevices(testInstance, ref physicalDeviceCount, null);
-            if (result != VkResult.Success || physicalDeviceCount == 0)
-            {
-                vkDestroyInstance(testInstance, null);
-                return false;
-            }
-
-            vkDestroyInstance(testInstance, null);
-
-            HashSet<string> instanceExtensions = new HashSet<string>(GetInstanceExtensions());
-            if (!instanceExtensions.Contains(CommonStrings.VK_KHR_SURFACE_EXTENSION_NAME))
-            {
-                return false;
-            }
-            if (RuntimeInformation.IsOSPlatform(OSPlatform.Windows))
-            {
-                return instanceExtensions.Contains(CommonStrings.VK_KHR_WIN32_SURFACE_EXTENSION_NAME);
-            }
-#if NET5_0_OR_GREATER
-            else if (OperatingSystem.IsAndroid())
-            {
-                return instanceExtensions.Contains(CommonStrings.VK_KHR_ANDROID_SURFACE_EXTENSION_NAME);
-            }
-#endif
-            else if (RuntimeInformation.IsOSPlatform(OSPlatform.Linux))
-            {
-                if (RuntimeInformation.OSDescription.Contains("Unix")) // Android
-                {
-                    return instanceExtensions.Contains(CommonStrings.VK_KHR_ANDROID_SURFACE_EXTENSION_NAME);
-                }
-                else
-                {
-                    return instanceExtensions.Contains(CommonStrings.VK_KHR_XLIB_SURFACE_EXTENSION_NAME);
-                }
-            }
-            else if (RuntimeInformation.IsOSPlatform(OSPlatform.OSX))
-            {
-                if (RuntimeInformation.OSDescription.Contains("Darwin")) // macOS
-                {
-                    return instanceExtensions.Contains(CommonStrings.VK_MVK_MACOS_SURFACE_EXTENSION_NAME);
-                }
-                else // iOS
-                {
-                    return instanceExtensions.Contains(CommonStrings.VK_MVK_IOS_SURFACE_EXTENSION_NAME);
-                }
-            }
-
-            return false;
-        }
-
-        internal void ClearColorTexture(VkTexture texture, VkClearColorValue color)
-        {
-            uint effectiveLayers = texture.ArrayLayers;
-            if ((texture.Usage & TextureUsage.Cubemap) != 0)
-            {
-                effectiveLayers *= 6;
-            }
-            VkImageSubresourceRange range = new VkImageSubresourceRange(
-                 VkImageAspectFlags.Color,
-                 0,
-                 texture.MipLevels,
-                 0,
-                 effectiveLayers);
-            SharedCommandPool pool = GetFreeCommandPool();
-            VkCommandBuffer cb = pool.BeginNewCommandBuffer();
-            texture.TransitionImageLayout(cb, 0, texture.MipLevels, 0, effectiveLayers, VkImageLayout.TransferDstOptimal);
-            vkCmdClearColorImage(cb, texture.OptimalDeviceImage, VkImageLayout.TransferDstOptimal, &color, 1, &range);
-            VkImageLayout colorLayout = texture.IsSwapchainTexture ? VkImageLayout.PresentSrcKHR : VkImageLayout.ColorAttachmentOptimal;
-            texture.TransitionImageLayout(cb, 0, texture.MipLevels, 0, effectiveLayers, colorLayout);
-            pool.EndAndSubmit(cb);
-        }
-
-        internal void ClearDepthTexture(VkTexture texture, VkClearDepthStencilValue clearValue)
-        {
-            uint effectiveLayers = texture.ArrayLayers;
-            if ((texture.Usage & TextureUsage.Cubemap) != 0)
-            {
-                effectiveLayers *= 6;
-            }
-            VkImageAspectFlags aspect = FormatHelpers.IsStencilFormat(texture.Format)
-                ? VkImageAspectFlags.Depth | VkImageAspectFlags.Stencil
-                : VkImageAspectFlags.Depth;
-            VkImageSubresourceRange range = new VkImageSubresourceRange(
-                aspect,
-                0,
-                texture.MipLevels,
-                0,
-                effectiveLayers);
-            SharedCommandPool pool = GetFreeCommandPool();
-            VkCommandBuffer cb = pool.BeginNewCommandBuffer();
-            texture.TransitionImageLayout(cb, 0, texture.MipLevels, 0, effectiveLayers, VkImageLayout.TransferDstOptimal);
-            vkCmdClearDepthStencilImage(
-                cb,
-                texture.OptimalDeviceImage,
-                VkImageLayout.TransferDstOptimal,
-                &clearValue,
-                1,
-                &range);
-            texture.TransitionImageLayout(cb, 0, texture.MipLevels, 0, effectiveLayers, VkImageLayout.DepthStencilAttachmentOptimal);
-            pool.EndAndSubmit(cb);
-        }
-
-        internal override uint GetUniformBufferMinOffsetAlignmentCore()
-            => (uint)_physicalDeviceProperties.limits.minUniformBufferOffsetAlignment;
-
-        internal override uint GetStructuredBufferMinOffsetAlignmentCore()
-            => (uint)_physicalDeviceProperties.limits.minStorageBufferOffsetAlignment;
-
-        internal void TransitionImageLayout(VkTexture texture, VkImageLayout layout)
-        {
-            SharedCommandPool pool = GetFreeCommandPool();
-            VkCommandBuffer cb = pool.BeginNewCommandBuffer();
-            texture.TransitionImageLayout(cb, 0, texture.MipLevels, 0, texture.ArrayLayers, layout);
-            pool.EndAndSubmit(cb);
-        }
-
-        private class SharedCommandPool
-        {
-            private readonly VkGraphicsDevice _gd;
-            private readonly VkCommandPool _pool;
-            private readonly VkCommandBuffer _cb;
-
-            public bool IsCached { get; }
-
-            public SharedCommandPool(VkGraphicsDevice gd, bool isCached)
-            {
-                _gd = gd;
-                IsCached = isCached;
-
-                VkCommandPoolCreateInfo commandPoolCI = VkCommandPoolCreateInfo.New();
-                commandPoolCI.flags = VkCommandPoolCreateFlags.Transient | VkCommandPoolCreateFlags.ResetCommandBuffer;
-                commandPoolCI.queueFamilyIndex = _gd.GraphicsQueueIndex;
-                VkResult result = vkCreateCommandPool(_gd.Device, ref commandPoolCI, null, out _pool);
-                CheckResult(result);
-
-                VkCommandBufferAllocateInfo allocateInfo = VkCommandBufferAllocateInfo.New();
-                allocateInfo.commandBufferCount = 1;
-                allocateInfo.level = VkCommandBufferLevel.Primary;
-                allocateInfo.commandPool = _pool;
-                result = vkAllocateCommandBuffers(_gd.Device, ref allocateInfo, out _cb);
-                CheckResult(result);
-            }
-
-            public VkCommandBuffer BeginNewCommandBuffer()
-            {
-                VkCommandBufferBeginInfo beginInfo = VkCommandBufferBeginInfo.New();
-                beginInfo.flags = VkCommandBufferUsageFlags.OneTimeSubmit;
-                VkResult result = vkBeginCommandBuffer(_cb, ref beginInfo);
-                CheckResult(result);
-
-                return _cb;
-            }
-
-            public void EndAndSubmit(VkCommandBuffer cb)
-            {
-                VkResult result = vkEndCommandBuffer(cb);
-                CheckResult(result);
-                _gd.CheckSubmittedFences();
-                _gd.SubmitCommandBuffer(null, cb, 0, null, 0, null, null);
-                lock (_gd._stagingResourcesLock)
-                {
-                    _gd._submittedSharedCommandPools.Add(cb, this);
-                }
-            }
-
-            internal void Destroy()
-            {
-                vkDestroyCommandPool(_gd.Device, _pool, null);
-            }
-        }
-
-        private struct FenceSubmissionInfo
-        {
-            public Vulkan.VkFence Fence;
-            public VkCommandList? CommandList;
-            public VkCommandBuffer CommandBuffer;
-
-            public FenceSubmissionInfo(Vulkan.VkFence fence, VkCommandList? commandList, VkCommandBuffer commandBuffer)
-            {
-                Fence = fence;
-                CommandList = commandList;
-                CommandBuffer = commandBuffer;
-            }
-        }
+
+            string fullMessage = $"[{debugReportFlags}] ({objectType}) {message}";
+
+            if (debugReportFlags == VkDebugReportFlagsEXT.ErrorEXT)
+            {
+                throw new VeldridException("A Vulkan validation error was encountered: " + fullMessage);
+            }
+
+            Console.WriteLine(fullMessage);
+            return 0;
+        }
+
+        private void CreatePhysicalDevice()
+        {
+            uint deviceCount = 0;
+            vkEnumeratePhysicalDevices(_instance, ref deviceCount, null);
+            if (deviceCount == 0)
+            {
+                throw new InvalidOperationException("No physical devices exist.");
+            }
+
+            VkPhysicalDevice[] physicalDevices = new VkPhysicalDevice[deviceCount];
+            vkEnumeratePhysicalDevices(_instance, ref deviceCount, ref physicalDevices[0]);
+            // Just use the first one.
+            _physicalDevice = physicalDevices[0];
+
+            vkGetPhysicalDeviceProperties(_physicalDevice, out _physicalDeviceProperties);
+            fixed (byte* utf8NamePtr = _physicalDeviceProperties.deviceName)
+            {
+                _deviceName = Encoding.UTF8.GetString(utf8NamePtr, (int)MaxPhysicalDeviceNameSize).TrimEnd('\0');
+            }
+
+            _vendorName = "id:" + _physicalDeviceProperties.vendorID.ToString("x8");
+            _apiVersion = GraphicsApiVersion.Unknown;
+            _driverInfo = "version:" + _physicalDeviceProperties.driverVersion.ToString("x8");
+
+            vkGetPhysicalDeviceFeatures(_physicalDevice, out _physicalDeviceFeatures);
+
+            vkGetPhysicalDeviceMemoryProperties(_physicalDevice, out _physicalDeviceMemProperties);
+        }
+
+        public VkExtensionProperties[] GetDeviceExtensionProperties()
+        {
+            uint propertyCount = 0;
+            VkResult result = vkEnumerateDeviceExtensionProperties(_physicalDevice, (byte*)null, &propertyCount, null);
+            CheckResult(result);
+            VkExtensionProperties[] props = new VkExtensionProperties[(int)propertyCount];
+            fixed (VkExtensionProperties* properties = props)
+            {
+                result = vkEnumerateDeviceExtensionProperties(_physicalDevice, (byte*)null, &propertyCount, properties);
+                CheckResult(result);
+            }
+            return props;
+        }
+
+        private void CreateLogicalDevice(VkSurfaceKHR surface, bool preferStandardClipY, VulkanDeviceOptions options)
+        {
+            GetQueueFamilyIndices(surface);
+
+            HashSet<uint> familyIndices = new HashSet<uint> { _graphicsQueueIndex, _presentQueueIndex };
+            VkDeviceQueueCreateInfo* queueCreateInfos = stackalloc VkDeviceQueueCreateInfo[familyIndices.Count];
+            uint queueCreateInfosCount = (uint)familyIndices.Count;
+
+            int i = 0;
+            foreach (uint index in familyIndices)
+            {
+                VkDeviceQueueCreateInfo queueCreateInfo = VkDeviceQueueCreateInfo.New();
+                queueCreateInfo.queueFamilyIndex = _graphicsQueueIndex;
+                queueCreateInfo.queueCount = 1;
+                float priority = 1f;
+                queueCreateInfo.pQueuePriorities = &priority;
+                queueCreateInfos[i] = queueCreateInfo;
+                i += 1;
+            }
+
+            VkPhysicalDeviceFeatures deviceFeatures = _physicalDeviceFeatures;
+
+            VkExtensionProperties[] props = GetDeviceExtensionProperties();
+
+            HashSet<string> requiredInstanceExtensions = new HashSet<string>(options.DeviceExtensions ?? Array.Empty<string>());
+
+            bool hasMemReqs2 = false;
+            bool hasDedicatedAllocation = false;
+            bool hasDriverProperties = false;
+            IntPtr[] activeExtensions = new IntPtr[props.Length];
+            uint activeExtensionCount = 0;
+
+            fixed (VkExtensionProperties* properties = props)
+            {
+                for (int property = 0; property < props.Length; property++)
+                {
+                    string extensionName = Util.GetString(properties[property].extensionName);
+                    if (extensionName == "VK_EXT_debug_marker")
+                    {
+                        activeExtensions[activeExtensionCount++] = CommonStrings.VK_EXT_DEBUG_MARKER_EXTENSION_NAME;
+                        requiredInstanceExtensions.Remove(extensionName);
+                        _debugMarkerEnabled = true;
+                    }
+                    else if (extensionName == "VK_KHR_swapchain")
+                    {
+                        activeExtensions[activeExtensionCount++] = (IntPtr)properties[property].extensionName;
+                        requiredInstanceExtensions.Remove(extensionName);
+                    }
+                    else if (preferStandardClipY && extensionName == "VK_KHR_maintenance1")
+                    {
+                        activeExtensions[activeExtensionCount++] = (IntPtr)properties[property].extensionName;
+                        requiredInstanceExtensions.Remove(extensionName);
+                        _standardClipYDirection = true;
+                    }
+                    else if (extensionName == "VK_KHR_get_memory_requirements2")
+                    {
+                        activeExtensions[activeExtensionCount++] = (IntPtr)properties[property].extensionName;
+                        requiredInstanceExtensions.Remove(extensionName);
+                        hasMemReqs2 = true;
+                    }
+                    else if (extensionName == "VK_KHR_dedicated_allocation")
+                    {
+                        activeExtensions[activeExtensionCount++] = (IntPtr)properties[property].extensionName;
+                        requiredInstanceExtensions.Remove(extensionName);
+                        hasDedicatedAllocation = true;
+                    }
+                    else if (extensionName == "VK_KHR_driver_properties")
+                    {
+                        activeExtensions[activeExtensionCount++] = (IntPtr)properties[property].extensionName;
+                        requiredInstanceExtensions.Remove(extensionName);
+                        hasDriverProperties = true;
+                    }
+                    else if (requiredInstanceExtensions.Remove(extensionName))
+                    {
+                        activeExtensions[activeExtensionCount++] = (IntPtr)properties[property].extensionName;
+                    }
+                }
+            }
+
+            if (requiredInstanceExtensions.Count != 0)
+            {
+                string missingList = string.Join(", ", requiredInstanceExtensions);
+                throw new VeldridException(
+                    $"The following Vulkan device extensions were not available: {missingList}");
+            }
+
+            VkDeviceCreateInfo deviceCreateInfo = VkDeviceCreateInfo.New();
+            deviceCreateInfo.queueCreateInfoCount = queueCreateInfosCount;
+            deviceCreateInfo.pQueueCreateInfos = queueCreateInfos;
+
+            deviceCreateInfo.pEnabledFeatures = &deviceFeatures;
+
+            StackList<IntPtr> layerNames = new StackList<IntPtr>();
+            if (_standardValidationSupported)
+            {
+                layerNames.Add(CommonStrings.StandardValidationLayerName);
+            }
+            if (_khronosValidationSupported)
+            {
+                layerNames.Add(CommonStrings.KhronosValidationLayerName);
+            }
+            deviceCreateInfo.enabledLayerCount = layerNames.Count;
+            deviceCreateInfo.ppEnabledLayerNames = (byte**)layerNames.Data;
+
+            fixed (IntPtr* activeExtensionsPtr = activeExtensions)
+            {
+                deviceCreateInfo.enabledExtensionCount = activeExtensionCount;
+                deviceCreateInfo.ppEnabledExtensionNames = (byte**)activeExtensionsPtr;
+
+                VkResult result = vkCreateDevice(_physicalDevice, ref deviceCreateInfo, null, out _device);
+                CheckResult(result);
+            }
+
+            vkGetDeviceQueue(_device, _graphicsQueueIndex, 0, out _graphicsQueue);
+
+            if (_debugMarkerEnabled)
+            {
+                _setObjectNameDelegate = Marshal.GetDelegateForFunctionPointer<vkDebugMarkerSetObjectNameEXT_t>(
+                    GetInstanceProcAddr("vkDebugMarkerSetObjectNameEXT"));
+                _markerBegin = Marshal.GetDelegateForFunctionPointer<vkCmdDebugMarkerBeginEXT_t>(
+                    GetInstanceProcAddr("vkCmdDebugMarkerBeginEXT"));
+                _markerEnd = Marshal.GetDelegateForFunctionPointer<vkCmdDebugMarkerEndEXT_t>(
+                    GetInstanceProcAddr("vkCmdDebugMarkerEndEXT"));
+                _markerInsert = Marshal.GetDelegateForFunctionPointer<vkCmdDebugMarkerInsertEXT_t>(
+                    GetInstanceProcAddr("vkCmdDebugMarkerInsertEXT"));
+            }
+            if (hasDedicatedAllocation && hasMemReqs2)
+            {
+                _getBufferMemoryRequirements2 = GetDeviceProcAddr<vkGetBufferMemoryRequirements2_t>("vkGetBufferMemoryRequirements2")
+                    ?? GetDeviceProcAddr<vkGetBufferMemoryRequirements2_t>("vkGetBufferMemoryRequirements2KHR");
+                _getImageMemoryRequirements2 = GetDeviceProcAddr<vkGetImageMemoryRequirements2_t>("vkGetImageMemoryRequirements2")
+                    ?? GetDeviceProcAddr<vkGetImageMemoryRequirements2_t>("vkGetImageMemoryRequirements2KHR");
+            }
+            if (_getPhysicalDeviceProperties2 != null && hasDriverProperties)
+            {
+                VkPhysicalDeviceProperties2KHR deviceProps = VkPhysicalDeviceProperties2KHR.New();
+                VkPhysicalDeviceDriverProperties driverProps = VkPhysicalDeviceDriverProperties.New();
+
+                deviceProps.pNext = &driverProps;
+                _getPhysicalDeviceProperties2(_physicalDevice, &deviceProps);
+
+                string driverName = Encoding.UTF8.GetString(
+                    driverProps.driverName, VkPhysicalDeviceDriverProperties.DriverNameLength).TrimEnd('\0');
+
+                string driverInfo = Encoding.UTF8.GetString(
+                    driverProps.driverInfo, VkPhysicalDeviceDriverProperties.DriverInfoLength).TrimEnd('\0');
+
+                VkConformanceVersion conforming = driverProps.conformanceVersion;
+                _apiVersion = new GraphicsApiVersion(conforming.major, conforming.minor, conforming.subminor, conforming.patch);
+                _driverName = driverName;
+                _driverInfo = driverInfo;
+            }
+        }
+
+        private IntPtr GetInstanceProcAddr(string name)
+        {
+            int byteCount = Encoding.UTF8.GetByteCount(name);
+            byte* utf8Ptr = stackalloc byte[byteCount + 1];
+
+            fixed (char* namePtr = name)
+            {
+                Encoding.UTF8.GetBytes(namePtr, name.Length, utf8Ptr, byteCount);
+            }
+            utf8Ptr[byteCount] = 0;
+
+            return vkGetInstanceProcAddr(_instance, utf8Ptr);
+        }
+
+        private T GetInstanceProcAddr<T>(string name)
+        {
+            IntPtr funcPtr = GetInstanceProcAddr(name);
+            if (funcPtr != IntPtr.Zero)
+            {
+                return Marshal.GetDelegateForFunctionPointer<T>(funcPtr);
+            }
+            throw new EntryPointNotFoundException(name);
+        }
+
+        private IntPtr GetDeviceProcAddr(string name)
+        {
+            int byteCount = Encoding.UTF8.GetByteCount(name);
+            byte* utf8Ptr = stackalloc byte[byteCount + 1];
+
+            fixed (char* namePtr = name)
+            {
+                Encoding.UTF8.GetBytes(namePtr, name.Length, utf8Ptr, byteCount);
+            }
+            utf8Ptr[byteCount] = 0;
+
+            return vkGetDeviceProcAddr(_device, utf8Ptr);
+        }
+
+        private T GetDeviceProcAddr<T>(string name)
+        {
+            IntPtr funcPtr = GetDeviceProcAddr(name);
+            if (funcPtr != IntPtr.Zero)
+            {
+                return Marshal.GetDelegateForFunctionPointer<T>(funcPtr);
+            }
+            throw new EntryPointNotFoundException(name);
+        }
+
+        private void GetQueueFamilyIndices(VkSurfaceKHR surface)
+        {
+            uint queueFamilyCount = 0;
+            vkGetPhysicalDeviceQueueFamilyProperties(_physicalDevice, ref queueFamilyCount, null);
+            VkQueueFamilyProperties[] qfp = new VkQueueFamilyProperties[queueFamilyCount];
+            vkGetPhysicalDeviceQueueFamilyProperties(_physicalDevice, ref queueFamilyCount, out qfp[0]);
+
+            bool foundGraphics = false;
+            bool foundPresent = surface == VkSurfaceKHR.Null;
+
+            for (uint i = 0; i < qfp.Length; i++)
+            {
+                if ((qfp[i].queueFlags & VkQueueFlags.Graphics) != 0)
+                {
+                    _graphicsQueueIndex = i;
+                    foundGraphics = true;
+                }
+
+                if (!foundPresent)
+                {
+                    vkGetPhysicalDeviceSurfaceSupportKHR(_physicalDevice, i, surface, out VkBool32 presentSupported);
+                    if (presentSupported)
+                    {
+                        _presentQueueIndex = i;
+                        foundPresent = true;
+                    }
+                }
+
+                if (foundGraphics && foundPresent)
+                {
+                    return;
+                }
+            }
+        }
+
+        private void CreateDescriptorPool()
+        {
+            _descriptorPoolManager = new VkDescriptorPoolManager(this);
+        }
+
+        private void CreateGraphicsCommandPool()
+        {
+            VkCommandPoolCreateInfo commandPoolCI = VkCommandPoolCreateInfo.New();
+            commandPoolCI.flags = VkCommandPoolCreateFlags.ResetCommandBuffer;
+            commandPoolCI.queueFamilyIndex = _graphicsQueueIndex;
+            VkResult result = vkCreateCommandPool(_device, ref commandPoolCI, null, out _graphicsCommandPool);
+            CheckResult(result);
+        }
+
+        private protected override MappedResource MapCore(
+            MappableResource resource, uint offsetInBytes, uint sizeInBytes, MapMode mode, uint subresource)
+        {
+            VkMemoryBlock memoryBlock;
+            IntPtr mappedPtr = IntPtr.Zero;
+            uint rowPitch = 0;
+            uint depthPitch = 0;
+
+            if (resource is VkBuffer buffer)
+            {
+                memoryBlock = buffer.Memory;
+                sizeInBytes = buffer.SizeInBytes;
+            }
+            else
+            {
+                VkTexture texture = Util.AssertSubtype<MappableResource, VkTexture>(resource);
+                Util.GetMipLevelAndArrayLayer(texture, subresource, out uint mipLevel, out uint arrayLayer);
+                VkSubresourceLayout layout = texture.GetSubresourceLayout(mipLevel, arrayLayer);
+                memoryBlock = texture.Memory;
+                offsetInBytes += (uint)layout.offset;
+                rowPitch = (uint)layout.rowPitch;
+                depthPitch = (uint)layout.depthPitch;
+            }
+
+            if (memoryBlock.DeviceMemory.Handle != 0)
+            {
+                if (memoryBlock.IsPersistentMapped)
+                {
+                    mappedPtr = (IntPtr)memoryBlock.BlockMappedPointer;
+                }
+                else
+                {
+                    mappedPtr = _memoryManager.Map(memoryBlock);
+                }
+            }
+
+            byte* dataPtr = (byte*)mappedPtr.ToPointer() + offsetInBytes;
+            return new MappedResource(
+                resource,
+                mode,
+                (IntPtr)dataPtr,
+                offsetInBytes,
+                sizeInBytes,
+                subresource,
+                rowPitch,
+                depthPitch);
+        }
+
+        private protected override void UnmapCore(MappableResource resource, uint subresource)
+        {
+            VkMemoryBlock memoryBlock;
+            if (resource is VkBuffer buffer)
+            {
+                memoryBlock = buffer.Memory;
+            }
+            else
+            {
+                VkTexture tex = Util.AssertSubtype<MappableResource, VkTexture>(resource);
+                memoryBlock = tex.Memory;
+            }
+
+            if (memoryBlock.DeviceMemory.Handle != 0 && !memoryBlock.IsPersistentMapped)
+            {
+                vkUnmapMemory(_device, memoryBlock.DeviceMemory);
+            }
+        }
+
+        protected override void PlatformDispose()
+        {
+            Debug.Assert(_submittedFences.Count == 0);
+            foreach (Vulkan.VkFence fence in _availableSubmissionFences)
+            {
+                vkDestroyFence(_device, fence, null);
+            }
+
+            _mainSwapchain?.Dispose();
+            if (_debugCallbackFunc != null)
+            {
+                _debugCallbackFunc = null;
+                FixedUtf8String debugExtFnName = "vkDestroyDebugReportCallbackEXT";
+                IntPtr destroyFuncPtr = vkGetInstanceProcAddr(_instance, debugExtFnName);
+                vkDestroyDebugReportCallbackEXT_d destroyDel
+                    = Marshal.GetDelegateForFunctionPointer<vkDestroyDebugReportCallbackEXT_d>(destroyFuncPtr);
+                destroyDel(_instance, _debugCallbackHandle, null);
+            }
+
+            _descriptorPoolManager.DestroyAll();
+            vkDestroyCommandPool(_device, _graphicsCommandPool, null);
+
+            Debug.Assert(_submittedStagingTextures.Count == 0);
+            foreach (VkTexture tex in _availableStagingTextures)
+            {
+                tex.Dispose();
+            }
+
+            Debug.Assert(_submittedStagingBuffers.Count == 0);
+            foreach (VkBuffer buffer in _availableStagingBuffers)
+            {
+                buffer.Dispose();
+            }
+
+            lock (_graphicsCommandPoolLock)
+            {
+                while (_sharedGraphicsCommandPools.Count > 0)
+                {
+                    SharedCommandPool sharedPool = _sharedGraphicsCommandPools.Pop();
+                    sharedPool.Destroy();
+                }
+            }
+
+            _memoryManager.Dispose();
+
+            VkResult result = vkDeviceWaitIdle(_device);
+            CheckResult(result);
+            vkDestroyDevice(_device, null);
+            vkDestroyInstance(_instance, null);
+        }
+
+        private protected override void WaitForIdleCore()
+        {
+            lock (_graphicsQueueLock)
+            {
+                vkQueueWaitIdle(_graphicsQueue);
+            }
+
+            CheckSubmittedFences();
+        }
+
+        public override TextureSampleCount GetSampleCountLimit(PixelFormat format, bool depthFormat)
+        {
+            VkImageUsageFlags usageFlags = VkImageUsageFlags.Sampled;
+            usageFlags |= depthFormat ? VkImageUsageFlags.DepthStencilAttachment : VkImageUsageFlags.ColorAttachment;
+
+            vkGetPhysicalDeviceImageFormatProperties(
+                _physicalDevice,
+                VkFormats.VdToVkPixelFormat(format),
+                VkImageType.Image2D,
+                VkImageTiling.Optimal,
+                usageFlags,
+                VkImageCreateFlags.None,
+                out VkImageFormatProperties formatProperties);
+
+            VkSampleCountFlags vkSampleCounts = formatProperties.sampleCounts;
+            if ((vkSampleCounts & VkSampleCountFlags.Count32) == VkSampleCountFlags.Count32)
+            {
+                return TextureSampleCount.Count32;
+            }
+            else if ((vkSampleCounts & VkSampleCountFlags.Count16) == VkSampleCountFlags.Count16)
+            {
+                return TextureSampleCount.Count16;
+            }
+            else if ((vkSampleCounts & VkSampleCountFlags.Count8) == VkSampleCountFlags.Count8)
+            {
+                return TextureSampleCount.Count8;
+            }
+            else if ((vkSampleCounts & VkSampleCountFlags.Count4) == VkSampleCountFlags.Count4)
+            {
+                return TextureSampleCount.Count4;
+            }
+            else if ((vkSampleCounts & VkSampleCountFlags.Count2) == VkSampleCountFlags.Count2)
+            {
+                return TextureSampleCount.Count2;
+            }
+
+            return TextureSampleCount.Count1;
+        }
+
+        private protected override bool GetPixelFormatSupportCore(
+            PixelFormat format,
+            TextureType type,
+            TextureUsage usage,
+            out PixelFormatProperties properties)
+        {
+            VkFormat vkFormat = VkFormats.VdToVkPixelFormat(format, (usage & TextureUsage.DepthStencil) != 0);
+            VkImageType vkType = VkFormats.VdToVkTextureType(type);
+            VkImageTiling tiling = usage == TextureUsage.Staging ? VkImageTiling.Linear : VkImageTiling.Optimal;
+            VkImageUsageFlags vkUsage = VkFormats.VdToVkTextureUsage(usage);
+
+            VkResult result = vkGetPhysicalDeviceImageFormatProperties(
+                _physicalDevice,
+                vkFormat,
+                vkType,
+                tiling,
+                vkUsage,
+                VkImageCreateFlags.None,
+                out VkImageFormatProperties vkProps);
+
+            if (result == VkResult.ErrorFormatNotSupported)
+            {
+                properties = default;
+                return false;
+            }
+            CheckResult(result);
+
+            properties = new PixelFormatProperties(
+               vkProps.maxExtent.width,
+               vkProps.maxExtent.height,
+               vkProps.maxExtent.depth,
+               vkProps.maxMipLevels,
+               vkProps.maxArrayLayers,
+               (uint)vkProps.sampleCounts);
+            return true;
+        }
+
+        internal VkFilter GetFormatFilter(VkFormat format)
+        {
+            if (!_filters.TryGetValue(format, out VkFilter filter))
+            {
+                vkGetPhysicalDeviceFormatProperties(_physicalDevice, format, out VkFormatProperties vkFormatProps);
+                filter = (vkFormatProps.optimalTilingFeatures & VkFormatFeatureFlags.SampledImageFilterLinear) != 0
+                    ? VkFilter.Linear
+                    : VkFilter.Nearest;
+                _filters.TryAdd(format, filter);
+            }
+
+            return filter;
+        }
+
+        private protected override void UpdateBufferCore(DeviceBuffer buffer, uint bufferOffsetInBytes, IntPtr source, uint sizeInBytes)
+        {
+            VkBuffer vkBuffer = Util.AssertSubtype<DeviceBuffer, VkBuffer>(buffer);
+            VkBuffer? copySrcVkBuffer = null;
+            IntPtr mappedPtr;
+            byte* destPtr;
+            bool isPersistentMapped = vkBuffer.Memory.IsPersistentMapped;
+            if (isPersistentMapped)
+            {
+                mappedPtr = (IntPtr)vkBuffer.Memory.BlockMappedPointer;
+                destPtr = (byte*)mappedPtr + bufferOffsetInBytes;
+            }
+            else
+            {
+                copySrcVkBuffer = GetFreeStagingBuffer(sizeInBytes);
+                mappedPtr = (IntPtr)copySrcVkBuffer.Memory.BlockMappedPointer;
+                destPtr = (byte*)mappedPtr;
+            }
+
+            Unsafe.CopyBlock(destPtr, source.ToPointer(), sizeInBytes);
+
+            if (copySrcVkBuffer != null)
+            {
+                SharedCommandPool pool = GetFreeCommandPool();
+                VkCommandBuffer cb = pool.BeginNewCommandBuffer();
+
+                VkBufferCopy copyRegion = new VkBufferCopy
+                {
+                    dstOffset = bufferOffsetInBytes,
+                    size = sizeInBytes
+                };
+                vkCmdCopyBuffer(cb, copySrcVkBuffer.DeviceBuffer, vkBuffer.DeviceBuffer, 1, ref copyRegion);
+
+                pool.EndAndSubmit(cb);
+                lock (_stagingResourcesLock)
+                {
+                    _submittedStagingBuffers.Add(cb, copySrcVkBuffer);
+                }
+            }
+        }
+
+        private SharedCommandPool GetFreeCommandPool()
+        {
+            SharedCommandPool? sharedPool = null;
+            lock (_graphicsCommandPoolLock)
+            {
+                if (_sharedGraphicsCommandPools.Count > 0)
+                {
+                    sharedPool = _sharedGraphicsCommandPools.Pop();
+                }
+            }
+
+            if (sharedPool == null)
+            {
+                sharedPool = new SharedCommandPool(this, false);
+            }
+
+            return sharedPool;
+        }
+
+        private IntPtr MapBuffer(VkBuffer buffer, uint numBytes)
+        {
+            if (buffer.Memory.IsPersistentMapped)
+            {
+                return (IntPtr)buffer.Memory.BlockMappedPointer;
+            }
+            else
+            {
+                void* mappedPtr;
+                VkResult result = vkMapMemory(Device, buffer.Memory.DeviceMemory, buffer.Memory.Offset, numBytes, 0, &mappedPtr);
+                CheckResult(result);
+                return (IntPtr)mappedPtr;
+            }
+        }
+
+        private void UnmapBuffer(VkBuffer buffer)
+        {
+            if (!buffer.Memory.IsPersistentMapped)
+            {
+                vkUnmapMemory(Device, buffer.Memory.DeviceMemory);
+            }
+        }
+
+        private protected override void UpdateTextureCore(
+            Texture texture,
+            IntPtr source,
+            uint sizeInBytes,
+            uint x,
+            uint y,
+            uint z,
+            uint width,
+            uint height,
+            uint depth,
+            uint mipLevel,
+            uint arrayLayer)
+        {
+            VkTexture vkTex = Util.AssertSubtype<Texture, VkTexture>(texture);
+            bool isStaging = (vkTex.Usage & TextureUsage.Staging) != 0;
+            if (isStaging)
+            {
+                VkSubresourceLayout layout = vkTex.GetSubresourceLayout(mipLevel, arrayLayer);
+                byte* imageBasePtr = (byte*)vkTex.Memory.BlockMappedPointer + layout.offset;
+
+                uint srcRowPitch = FormatHelpers.GetRowPitch(width, texture.Format);
+                uint srcDepthPitch = FormatHelpers.GetDepthPitch(srcRowPitch, height, texture.Format);
+                Util.CopyTextureRegion(
+                    source.ToPointer(),
+                    0, 0, 0,
+                    srcRowPitch, srcDepthPitch,
+                    imageBasePtr,
+                    x, y, z,
+                    (uint)layout.rowPitch, (uint)layout.depthPitch,
+                    width, height, depth,
+                    texture.Format);
+            }
+            else
+            {
+                VkTexture stagingTex = GetFreeStagingTexture(width, height, depth, texture.Format);
+                UpdateTexture(stagingTex, source, sizeInBytes, 0, 0, 0, width, height, depth, 0, 0);
+                SharedCommandPool pool = GetFreeCommandPool();
+                VkCommandBuffer cb = pool.BeginNewCommandBuffer();
+                VkCommandList.CopyTextureCore_VkCommandBuffer(
+                    cb,
+                    stagingTex, 0, 0, 0, 0, 0,
+                    texture, x, y, z, mipLevel, arrayLayer,
+                    width, height, depth, 1);
+                lock (_stagingResourcesLock)
+                {
+                    _submittedStagingTextures.Add(cb, stagingTex);
+                }
+                pool.EndAndSubmit(cb);
+            }
+        }
+
+        private VkTexture GetFreeStagingTexture(uint width, uint height, uint depth, PixelFormat format)
+        {
+            uint totalSize = FormatHelpers.GetRegionSize(width, height, depth, format);
+            lock (_stagingResourcesLock)
+            {
+                for (int i = 0; i < _availableStagingTextures.Count; i++)
+                {
+                    VkTexture tex = _availableStagingTextures[i];
+                    if (tex.Memory.Size >= totalSize)
+                    {
+                        _availableStagingTextures.RemoveAt(i);
+                        tex.SetStagingDimensions(width, height, depth, format);
+                        return tex;
+                    }
+                }
+            }
+
+            uint texWidth = Math.Max(256, width);
+            uint texHeight = Math.Max(256, height);
+            VkTexture newTex = (VkTexture)ResourceFactory.CreateTexture(TextureDescription.Texture3D(
+                texWidth, texHeight, depth, 1, format, TextureUsage.Staging));
+            newTex.SetStagingDimensions(width, height, depth, format);
+
+            return newTex;
+        }
+
+        private VkBuffer GetFreeStagingBuffer(uint size)
+        {
+            lock (_stagingResourcesLock)
+            {
+                for (int i = 0; i < _availableStagingBuffers.Count; i++)
+                {
+                    VkBuffer buffer = _availableStagingBuffers[i];
+                    if (buffer.SizeInBytes >= size)
+                    {
+                        _availableStagingBuffers.RemoveAt(i);
+                        return buffer;
+                    }
+                }
+            }
+
+            uint newBufferSize = Math.Max(MinStagingBufferSize, size);
+            VkBuffer newBuffer = (VkBuffer)ResourceFactory.CreateBuffer(
+                new BufferDescription(newBufferSize, BufferUsage.Staging));
+            return newBuffer;
+        }
+
+        public override void ResetFence(Fence fence)
+        {
+            Vulkan.VkFence vkFence = Util.AssertSubtype<Fence, VkFence>(fence).DeviceFence;
+            vkResetFences(_device, 1, ref vkFence);
+        }
+
+        public override bool WaitForFence(Fence fence, ulong nanosecondTimeout)
+        {
+            Vulkan.VkFence vkFence = Util.AssertSubtype<Fence, VkFence>(fence).DeviceFence;
+            VkResult result = vkWaitForFences(_device, 1, ref vkFence, true, nanosecondTimeout);
+            return result == VkResult.Success;
+        }
+
+        public override bool WaitForFences(Fence[] fences, bool waitAll, ulong nanosecondTimeout)
+        {
+            int fenceCount = fences.Length;
+            Vulkan.VkFence* fencesPtr = stackalloc Vulkan.VkFence[fenceCount];
+            for (int i = 0; i < fenceCount; i++)
+            {
+                fencesPtr[i] = Util.AssertSubtype<Fence, VkFence>(fences[i]).DeviceFence;
+            }
+
+            VkResult result = vkWaitForFences(_device, (uint)fenceCount, fencesPtr, waitAll, nanosecondTimeout);
+            return result == VkResult.Success;
+        }
+
+        internal static bool IsSupported()
+        {
+            return s_isSupported.Value;
+        }
+
+        private static bool CheckIsSupported()
+        {
+            if (!IsVulkanLoaded())
+            {
+                return false;
+            }
+
+            VkInstanceCreateInfo instanceCI = VkInstanceCreateInfo.New();
+            VkApplicationInfo applicationInfo = new VkApplicationInfo();
+            applicationInfo.apiVersion = new VkVersion(1, 0, 0);
+            applicationInfo.applicationVersion = new VkVersion(1, 0, 0);
+            applicationInfo.engineVersion = new VkVersion(1, 0, 0);
+            applicationInfo.pApplicationName = s_name;
+            applicationInfo.pEngineName = s_name;
+
+            instanceCI.pApplicationInfo = &applicationInfo;
+
+            VkResult result = vkCreateInstance(ref instanceCI, null, out VkInstance testInstance);
+            if (result != VkResult.Success)
+            {
+                return false;
+            }
+
+            uint physicalDeviceCount = 0;
+            result = vkEnumeratePhysicalDevices(testInstance, ref physicalDeviceCount, null);
+            if (result != VkResult.Success || physicalDeviceCount == 0)
+            {
+                vkDestroyInstance(testInstance, null);
+                return false;
+            }
+
+            vkDestroyInstance(testInstance, null);
+
+            HashSet<string> instanceExtensions = new HashSet<string>(GetInstanceExtensions());
+            if (!instanceExtensions.Contains(CommonStrings.VK_KHR_SURFACE_EXTENSION_NAME))
+            {
+                return false;
+            }
+
+            foreach (FixedUtf8String surfaceExtension in GetSurfaceExtensions(instanceExtensions))
+            {
+                if (instanceExtensions.Contains(surfaceExtension))
+                {
+                    return true;
+                }
+            }
+
+            return false;
+        }
+
+        internal void ClearColorTexture(VkTexture texture, VkClearColorValue color)
+        {
+            uint effectiveLayers = texture.ArrayLayers;
+            if ((texture.Usage & TextureUsage.Cubemap) != 0)
+            {
+                effectiveLayers *= 6;
+            }
+            VkImageSubresourceRange range = new VkImageSubresourceRange(
+                 VkImageAspectFlags.Color,
+                 0,
+                 texture.MipLevels,
+                 0,
+                 effectiveLayers);
+            SharedCommandPool pool = GetFreeCommandPool();
+            VkCommandBuffer cb = pool.BeginNewCommandBuffer();
+            texture.TransitionImageLayout(cb, 0, texture.MipLevels, 0, effectiveLayers, VkImageLayout.TransferDstOptimal);
+            vkCmdClearColorImage(cb, texture.OptimalDeviceImage, VkImageLayout.TransferDstOptimal, &color, 1, &range);
+            VkImageLayout colorLayout = texture.IsSwapchainTexture ? VkImageLayout.PresentSrcKHR : VkImageLayout.ColorAttachmentOptimal;
+            texture.TransitionImageLayout(cb, 0, texture.MipLevels, 0, effectiveLayers, colorLayout);
+            pool.EndAndSubmit(cb);
+        }
+
+        internal void ClearDepthTexture(VkTexture texture, VkClearDepthStencilValue clearValue)
+        {
+            uint effectiveLayers = texture.ArrayLayers;
+            if ((texture.Usage & TextureUsage.Cubemap) != 0)
+            {
+                effectiveLayers *= 6;
+            }
+            VkImageAspectFlags aspect = FormatHelpers.IsStencilFormat(texture.Format)
+                ? VkImageAspectFlags.Depth | VkImageAspectFlags.Stencil
+                : VkImageAspectFlags.Depth;
+            VkImageSubresourceRange range = new VkImageSubresourceRange(
+                aspect,
+                0,
+                texture.MipLevels,
+                0,
+                effectiveLayers);
+            SharedCommandPool pool = GetFreeCommandPool();
+            VkCommandBuffer cb = pool.BeginNewCommandBuffer();
+            texture.TransitionImageLayout(cb, 0, texture.MipLevels, 0, effectiveLayers, VkImageLayout.TransferDstOptimal);
+            vkCmdClearDepthStencilImage(
+                cb,
+                texture.OptimalDeviceImage,
+                VkImageLayout.TransferDstOptimal,
+                &clearValue,
+                1,
+                &range);
+            texture.TransitionImageLayout(cb, 0, texture.MipLevels, 0, effectiveLayers, VkImageLayout.DepthStencilAttachmentOptimal);
+            pool.EndAndSubmit(cb);
+        }
+
+        internal override uint GetUniformBufferMinOffsetAlignmentCore()
+            => (uint)_physicalDeviceProperties.limits.minUniformBufferOffsetAlignment;
+
+        internal override uint GetStructuredBufferMinOffsetAlignmentCore()
+            => (uint)_physicalDeviceProperties.limits.minStorageBufferOffsetAlignment;
+
+        internal void TransitionImageLayout(VkTexture texture, VkImageLayout layout)
+        {
+            SharedCommandPool pool = GetFreeCommandPool();
+            VkCommandBuffer cb = pool.BeginNewCommandBuffer();
+            texture.TransitionImageLayout(cb, 0, texture.MipLevels, 0, texture.ArrayLayers, layout);
+            pool.EndAndSubmit(cb);
+        }
+
+        private class SharedCommandPool
+        {
+            private readonly VkGraphicsDevice _gd;
+            private readonly VkCommandPool _pool;
+            private readonly VkCommandBuffer _cb;
+
+            public bool IsCached { get; }
+
+            public SharedCommandPool(VkGraphicsDevice gd, bool isCached)
+            {
+                _gd = gd;
+                IsCached = isCached;
+
+                VkCommandPoolCreateInfo commandPoolCI = VkCommandPoolCreateInfo.New();
+                commandPoolCI.flags = VkCommandPoolCreateFlags.Transient | VkCommandPoolCreateFlags.ResetCommandBuffer;
+                commandPoolCI.queueFamilyIndex = _gd.GraphicsQueueIndex;
+                VkResult result = vkCreateCommandPool(_gd.Device, ref commandPoolCI, null, out _pool);
+                CheckResult(result);
+
+                VkCommandBufferAllocateInfo allocateInfo = VkCommandBufferAllocateInfo.New();
+                allocateInfo.commandBufferCount = 1;
+                allocateInfo.level = VkCommandBufferLevel.Primary;
+                allocateInfo.commandPool = _pool;
+                result = vkAllocateCommandBuffers(_gd.Device, ref allocateInfo, out _cb);
+                CheckResult(result);
+            }
+
+            public VkCommandBuffer BeginNewCommandBuffer()
+            {
+                VkCommandBufferBeginInfo beginInfo = VkCommandBufferBeginInfo.New();
+                beginInfo.flags = VkCommandBufferUsageFlags.OneTimeSubmit;
+                VkResult result = vkBeginCommandBuffer(_cb, ref beginInfo);
+                CheckResult(result);
+
+                return _cb;
+            }
+
+            public void EndAndSubmit(VkCommandBuffer cb)
+            {
+                VkResult result = vkEndCommandBuffer(cb);
+                CheckResult(result);
+                _gd.CheckSubmittedFences();
+                _gd.SubmitCommandBuffer(null, cb, 0, null, 0, null, null);
+                lock (_gd._stagingResourcesLock)
+                {
+                    _gd._submittedSharedCommandPools.Add(cb, this);
+                }
+            }
+
+            internal void Destroy()
+            {
+                vkDestroyCommandPool(_gd.Device, _pool, null);
+            }
+        }
+
+        private struct FenceSubmissionInfo
+        {
+            public Vulkan.VkFence Fence;
+            public VkCommandList? CommandList;
+            public VkCommandBuffer CommandBuffer;
+
+            public FenceSubmissionInfo(Vulkan.VkFence fence, VkCommandList? commandList, VkCommandBuffer commandBuffer)
+            {
+                Fence = fence;
+                CommandList = commandList;
+                CommandBuffer = commandBuffer;
+            }
+        }
+    }
+
+    internal unsafe delegate VkResult vkCreateDebugReportCallbackEXT_d(
+        VkInstance instance,
+        VkDebugReportCallbackCreateInfoEXT* createInfo,
+        IntPtr allocatorPtr,
+        out VkDebugReportCallbackEXT ret);
+
+    internal unsafe delegate void vkDestroyDebugReportCallbackEXT_d(
+        VkInstance instance,
+        VkDebugReportCallbackEXT callback,
+        VkAllocationCallbacks* pAllocator);
+
+    internal unsafe delegate VkResult vkDebugMarkerSetObjectNameEXT_t(VkDevice device, VkDebugMarkerObjectNameInfoEXT* pNameInfo);
+    internal unsafe delegate void vkCmdDebugMarkerBeginEXT_t(VkCommandBuffer commandBuffer, VkDebugMarkerMarkerInfoEXT* pMarkerInfo);
+    internal unsafe delegate void vkCmdDebugMarkerEndEXT_t(VkCommandBuffer commandBuffer);
+    internal unsafe delegate void vkCmdDebugMarkerInsertEXT_t(VkCommandBuffer commandBuffer, VkDebugMarkerMarkerInfoEXT* pMarkerInfo);
+
+    internal unsafe delegate void vkGetBufferMemoryRequirements2_t(VkDevice device, VkBufferMemoryRequirementsInfo2KHR* pInfo, VkMemoryRequirements2KHR* pMemoryRequirements);
+    internal unsafe delegate void vkGetImageMemoryRequirements2_t(VkDevice device, VkImageMemoryRequirementsInfo2KHR* pInfo, VkMemoryRequirements2KHR* pMemoryRequirements);
+
+    internal unsafe delegate void vkGetPhysicalDeviceProperties2_t(VkPhysicalDevice physicalDevice, void* properties);
+
+    // VK_EXT_metal_surface
+
+    internal unsafe delegate VkResult vkCreateMetalSurfaceEXT_t(
+        VkInstance instance,
+        VkMetalSurfaceCreateInfoEXT* pCreateInfo,
+        VkAllocationCallbacks* pAllocator,
+        VkSurfaceKHR* pSurface);
+
+    internal unsafe struct VkMetalSurfaceCreateInfoEXT
+    {
+        public const VkStructureType VK_STRUCTURE_TYPE_METAL_SURFACE_CREATE_INFO_EXT = (VkStructureType)1000217000;
+
+        public VkStructureType sType;
+        public void* pNext;
+        public uint flags;
+        public void* pLayer;
+    }
+
+    internal unsafe struct VkPhysicalDeviceDriverProperties
+    {
+        public const int DriverNameLength = 256;
+        public const int DriverInfoLength = 256;
+        public const VkStructureType VK_STRUCTURE_TYPE_PHYSICAL_DEVICE_DRIVER_PROPERTIES = (VkStructureType)1000196000;
+
+        public VkStructureType sType;
+        public void* pNext;
+        public VkDriverId driverID;
+        public fixed byte driverName[DriverNameLength];
+        public fixed byte driverInfo[DriverInfoLength];
+        public VkConformanceVersion conformanceVersion;
+
+        public static VkPhysicalDeviceDriverProperties New()
+        {
+            return new VkPhysicalDeviceDriverProperties() { sType = VK_STRUCTURE_TYPE_PHYSICAL_DEVICE_DRIVER_PROPERTIES };
+        }
+    }
+
+    internal enum VkDriverId
+    {
+    }
+
+    internal struct VkConformanceVersion
+    {
+        public byte major;
+        public byte minor;
+        public byte subminor;
+        public byte patch;
     }
-
-    internal unsafe delegate VkResult vkCreateDebugReportCallbackEXT_d(
-        VkInstance instance,
-        VkDebugReportCallbackCreateInfoEXT* createInfo,
-        IntPtr allocatorPtr,
-        out VkDebugReportCallbackEXT ret);
-
-    internal unsafe delegate void vkDestroyDebugReportCallbackEXT_d(
-        VkInstance instance,
-        VkDebugReportCallbackEXT callback,
-        VkAllocationCallbacks* pAllocator);
-
-    internal unsafe delegate VkResult vkDebugMarkerSetObjectNameEXT_t(VkDevice device, VkDebugMarkerObjectNameInfoEXT* pNameInfo);
-    internal unsafe delegate void vkCmdDebugMarkerBeginEXT_t(VkCommandBuffer commandBuffer, VkDebugMarkerMarkerInfoEXT* pMarkerInfo);
-    internal unsafe delegate void vkCmdDebugMarkerEndEXT_t(VkCommandBuffer commandBuffer);
-    internal unsafe delegate void vkCmdDebugMarkerInsertEXT_t(VkCommandBuffer commandBuffer, VkDebugMarkerMarkerInfoEXT* pMarkerInfo);
-
-    internal unsafe delegate void vkGetBufferMemoryRequirements2_t(VkDevice device, VkBufferMemoryRequirementsInfo2KHR* pInfo, VkMemoryRequirements2KHR* pMemoryRequirements);
-    internal unsafe delegate void vkGetImageMemoryRequirements2_t(VkDevice device, VkImageMemoryRequirementsInfo2KHR* pInfo, VkMemoryRequirements2KHR* pMemoryRequirements);
-
-<<<<<<< HEAD
-    internal unsafe delegate void vkGetPhysicalDeviceProperties2_t(VkPhysicalDevice physicalDevice, void* properties);
-
-=======
-    internal unsafe delegate void vkGetPhysicalDeviceProperties2_t(VkPhysicalDevice physicalDevice, void* properties);
-
->>>>>>> f93a44a0
-    // VK_EXT_metal_surface
-
-    internal unsafe delegate VkResult vkCreateMetalSurfaceEXT_t(
-        VkInstance instance,
-        VkMetalSurfaceCreateInfoEXT* pCreateInfo,
-        VkAllocationCallbacks* pAllocator,
-        VkSurfaceKHR* pSurface);
-
-    internal unsafe struct VkMetalSurfaceCreateInfoEXT
-    {
-        public const VkStructureType VK_STRUCTURE_TYPE_METAL_SURFACE_CREATE_INFO_EXT = (VkStructureType)1000217000;
-
-        public VkStructureType sType;
-        public void* pNext;
-        public uint flags;
-        public void* pLayer;
-    }
-<<<<<<< HEAD
-
-    internal unsafe struct VkPhysicalDeviceDriverProperties
-    {
-        public const int DriverNameLength = 256;
-        public const int DriverInfoLength = 256;
-        public const VkStructureType VK_STRUCTURE_TYPE_PHYSICAL_DEVICE_DRIVER_PROPERTIES = (VkStructureType)1000196000;
-
-        public VkStructureType sType;
-        public void* pNext;
-        public VkDriverId driverID;
-        public fixed byte driverName[DriverNameLength];
-        public fixed byte driverInfo[DriverInfoLength];
-        public VkConformanceVersion conformanceVersion;
-
-        public static VkPhysicalDeviceDriverProperties New()
-        {
-            return new VkPhysicalDeviceDriverProperties() { sType = VK_STRUCTURE_TYPE_PHYSICAL_DEVICE_DRIVER_PROPERTIES };
-        }
-    }
-
-    internal enum VkDriverId
-    {
-    }
-
-    internal struct VkConformanceVersion
-    {
-        public byte major;
-        public byte minor;
-        public byte subminor;
-        public byte patch;
-    }
-=======
-
-    internal unsafe struct VkPhysicalDeviceDriverProperties
-    {
-        public const int DriverNameLength = 256;
-        public const int DriverInfoLength = 256;
-        public const VkStructureType VK_STRUCTURE_TYPE_PHYSICAL_DEVICE_DRIVER_PROPERTIES = (VkStructureType)1000196000;
-
-        public VkStructureType sType;
-        public void* pNext;
-        public VkDriverId driverID;
-        public fixed byte driverName[DriverNameLength];
-        public fixed byte driverInfo[DriverInfoLength];
-        public VkConformanceVersion conformanceVersion;
-
-        public static VkPhysicalDeviceDriverProperties New()
-        {
-            return new VkPhysicalDeviceDriverProperties() { sType = VK_STRUCTURE_TYPE_PHYSICAL_DEVICE_DRIVER_PROPERTIES };
-        }
-    }
-
-    internal enum VkDriverId
-    {
-    }
-
-    internal struct VkConformanceVersion
-    {
-        public byte major;
-        public byte minor;
-        public byte subminor;
-        public byte patch;
-    }
->>>>>>> f93a44a0
-}+}