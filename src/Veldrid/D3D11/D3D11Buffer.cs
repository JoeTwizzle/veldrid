﻿using System;
using Vortice.Direct3D11;
using System.Collections.Generic;
using Vortice.DXGI;
using Vortice.Direct3D;

namespace Veldrid.D3D11
{
    internal sealed class D3D11Buffer : DeviceBuffer
    {
        private readonly ID3D11Device _device;
        private readonly ID3D11Buffer _buffer;
        private readonly object _accessViewLock = new();
        private readonly Dictionary<OffsetSizePair, ID3D11ShaderResourceView> _srvs = new();
        private readonly Dictionary<OffsetSizePair, ID3D11UnorderedAccessView> _uavs = new();
        private readonly uint _structureByteStride;
        private readonly bool _rawBuffer;
        private string? _name;

        public override bool IsDisposed => _buffer.NativePointer == IntPtr.Zero;

        public ID3D11Buffer Buffer => _buffer;

        public unsafe D3D11Buffer(ID3D11Device device, in BufferDescription desc) : base(desc)
        {
            _device = device;
            _structureByteStride = desc.StructureByteStride;
            _rawBuffer = desc.RawBuffer;

            Vortice.Direct3D11.BufferDescription bd = new(
                (int)desc.SizeInBytes,
                D3D11Formats.VdToD3D11BindFlags(desc.Usage),
                ResourceUsage.Default);

            if ((desc.Usage & BufferUsage.StructuredBufferReadOnly) == BufferUsage.StructuredBufferReadOnly
                || (desc.Usage & BufferUsage.StructuredBufferReadWrite) == BufferUsage.StructuredBufferReadWrite)
            {
                if (desc.RawBuffer)
                {
                    bd.MiscFlags = ResourceOptionFlags.BufferAllowRawViews;
                }
                else
                {
<<<<<<< HEAD
                    bd.OptionFlags = ResourceOptionFlags.BufferStructured;
                    bd.StructureByteStride = (int)desc.StructureByteStride;
=======
                    bd.MiscFlags = ResourceOptionFlags.BufferStructured;
                    bd.StructureByteStride = (int)structureByteStride;
>>>>>>> 1aa9b6e1
                }
            }
            if ((desc.Usage & BufferUsage.IndirectBuffer) == BufferUsage.IndirectBuffer)
            {
                bd.MiscFlags = ResourceOptionFlags.DrawIndirectArguments;
            }

            if ((desc.Usage & BufferUsage.DynamicReadWrite) != 0)
            {
                bd.Usage = ResourceUsage.Dynamic;
<<<<<<< HEAD

                if ((desc.Usage & BufferUsage.DynamicWrite) != 0)
                    bd.CpuAccessFlags |= CpuAccessFlags.Write;
                if ((desc.Usage & BufferUsage.DynamicRead) != 0)
                    bd.CpuAccessFlags |= CpuAccessFlags.Read;
=======
                bd.CPUAccessFlags = CpuAccessFlags.Write;
>>>>>>> 1aa9b6e1
            }
            else if ((desc.Usage & BufferUsage.StagingReadWrite) != 0)
            {
                bd.Usage = ResourceUsage.Staging;
<<<<<<< HEAD

                if ((desc.Usage & BufferUsage.StagingWrite) != 0)
                    bd.CpuAccessFlags |= CpuAccessFlags.Write;
                if ((desc.Usage & BufferUsage.StagingRead) != 0)
                    bd.CpuAccessFlags |= CpuAccessFlags.Read;
=======
                bd.CPUAccessFlags = CpuAccessFlags.Read | CpuAccessFlags.Write;
>>>>>>> 1aa9b6e1
            }

            if (desc.InitialData == IntPtr.Zero)
            {
                _buffer = device.CreateBuffer(bd);
            }
            else
            {
                _buffer = device.CreateBuffer(bd, desc.InitialData);
            }
        }

        public override string? Name
        {
            get => _name;
            set
            {
                _name = value;
                Buffer.DebugName = value!;
                foreach (KeyValuePair<OffsetSizePair, ID3D11ShaderResourceView> kvp in _srvs)
                {
                    kvp.Value.DebugName = value + "_SRV";
                }
                foreach (KeyValuePair<OffsetSizePair, ID3D11UnorderedAccessView> kvp in _uavs)
                {
                    kvp.Value.DebugName = value + "_UAV";
                }
            }
        }

        public override void Dispose()
        {
            foreach (KeyValuePair<OffsetSizePair, ID3D11ShaderResourceView> kvp in _srvs)
            {
                kvp.Value.Dispose();
            }
            foreach (KeyValuePair<OffsetSizePair, ID3D11UnorderedAccessView> kvp in _uavs)
            {
                kvp.Value.Dispose();
            }
            _buffer.Dispose();
        }

        internal ID3D11ShaderResourceView GetShaderResourceView(uint offset, uint size)
        {
            lock (_accessViewLock)
            {
                OffsetSizePair pair = new(offset, size);
                if (!_srvs.TryGetValue(pair, out ID3D11ShaderResourceView? srv))
                {
                    srv = CreateShaderResourceView(offset, size);
                    _srvs.Add(pair, srv);
                }

                return srv;
            }
        }

        internal ID3D11UnorderedAccessView GetUnorderedAccessView(uint offset, uint size)
        {
            lock (_accessViewLock)
            {
                OffsetSizePair pair = new(offset, size);
                if (!_uavs.TryGetValue(pair, out ID3D11UnorderedAccessView? uav))
                {
                    uav = CreateUnorderedAccessView(offset, size);
                    _uavs.Add(pair, uav);
                }

                return uav;
            }
        }

        private ID3D11ShaderResourceView CreateShaderResourceView(uint offset, uint size)
        {
            if (_rawBuffer)
            {
                ShaderResourceViewDescription srvDesc = new(
                    _buffer,
                    Format.R32_Typeless,
                    (int)offset / 4,
                    (int)size / 4,
                    BufferExtendedShaderResourceViewFlags.Raw);

                return _device.CreateShaderResourceView(_buffer, srvDesc);
            }
            else
            {
                ShaderResourceViewDescription srvDesc = new()
                {
                    ViewDimension = ShaderResourceViewDimension.Buffer
                };
                srvDesc.Buffer.NumElements = (int)(size / _structureByteStride);
                srvDesc.Buffer.ElementOffset = (int)(offset / _structureByteStride);
                return _device.CreateShaderResourceView(_buffer, srvDesc);
            }
        }

        private ID3D11UnorderedAccessView CreateUnorderedAccessView(uint offset, uint size)
        {
            if (_rawBuffer)
            {
                UnorderedAccessViewDescription uavDesc = new(
                    _buffer,
                    Format.R32_Typeless,
                    (int)offset / 4,
                    (int)size / 4,
                    BufferUnorderedAccessViewFlags.Raw);

                return _device.CreateUnorderedAccessView(_buffer, uavDesc);
            }
            else
            {
                UnorderedAccessViewDescription uavDesc = new(
                    _buffer,
                    Format.Unknown,
                    (int)(offset / _structureByteStride),
                    (int)(size / _structureByteStride));

                return _device.CreateUnorderedAccessView(_buffer, uavDesc);
            }
        }

        private struct OffsetSizePair : IEquatable<OffsetSizePair>
        {
            public readonly uint Offset;
            public readonly uint Size;

            public OffsetSizePair(uint offset, uint size)
            {
                Offset = offset;
                Size = size;
            }

            public bool Equals(OffsetSizePair other) => Offset.Equals(other.Offset) && Size.Equals(other.Size);
            public override int GetHashCode() => HashHelper.Combine(Offset.GetHashCode(), Size.GetHashCode());
        }
    }
}<|MERGE_RESOLUTION|>--- conflicted
+++ resolved
@@ -41,13 +41,8 @@
                 }
                 else
                 {
-<<<<<<< HEAD
-                    bd.OptionFlags = ResourceOptionFlags.BufferStructured;
+                    bd.MiscFlags = ResourceOptionFlags.BufferStructured;
                     bd.StructureByteStride = (int)desc.StructureByteStride;
-=======
-                    bd.MiscFlags = ResourceOptionFlags.BufferStructured;
-                    bd.StructureByteStride = (int)structureByteStride;
->>>>>>> 1aa9b6e1
                 }
             }
             if ((desc.Usage & BufferUsage.IndirectBuffer) == BufferUsage.IndirectBuffer)
@@ -58,28 +53,20 @@
             if ((desc.Usage & BufferUsage.DynamicReadWrite) != 0)
             {
                 bd.Usage = ResourceUsage.Dynamic;
-<<<<<<< HEAD
 
                 if ((desc.Usage & BufferUsage.DynamicWrite) != 0)
-                    bd.CpuAccessFlags |= CpuAccessFlags.Write;
+                    bd.CPUAccessFlags |= CpuAccessFlags.Write;
                 if ((desc.Usage & BufferUsage.DynamicRead) != 0)
-                    bd.CpuAccessFlags |= CpuAccessFlags.Read;
-=======
-                bd.CPUAccessFlags = CpuAccessFlags.Write;
->>>>>>> 1aa9b6e1
+                    bd.CPUAccessFlags |= CpuAccessFlags.Read;
             }
             else if ((desc.Usage & BufferUsage.StagingReadWrite) != 0)
             {
                 bd.Usage = ResourceUsage.Staging;
-<<<<<<< HEAD
 
                 if ((desc.Usage & BufferUsage.StagingWrite) != 0)
-                    bd.CpuAccessFlags |= CpuAccessFlags.Write;
+                    bd.CPUAccessFlags |= CpuAccessFlags.Write;
                 if ((desc.Usage & BufferUsage.StagingRead) != 0)
-                    bd.CpuAccessFlags |= CpuAccessFlags.Read;
-=======
-                bd.CPUAccessFlags = CpuAccessFlags.Read | CpuAccessFlags.Write;
->>>>>>> 1aa9b6e1
+                    bd.CPUAccessFlags |= CpuAccessFlags.Read;
             }
 
             if (desc.InitialData == IntPtr.Zero)
