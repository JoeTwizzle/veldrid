name: .NET

on:
  push:
    branches: [ master ]
  pull_request:
    branches: [ master ]

jobs:
  build_windows:

    runs-on: windows-latest

    steps:
    - uses: actions/checkout@v2
      with:
        fetch-depth: 0
        submodules: 'recursive'
        
    - name: Setup .NET
      uses: actions/setup-dotnet@v1
      with:
<<<<<<< HEAD
        dotnet-version: 5.0.301
=======
        dotnet-version: v5.0.400
>>>>>>> f93a44a0
    - name: Restore dependencies
      run: dotnet restore src
    - name: Build
      run: dotnet build --no-restore src
    - name: Test
      run: dotnet test --no-build --verbosity normal src --filter "Backend=D3D11"<|MERGE_RESOLUTION|>--- conflicted
+++ resolved
@@ -20,11 +20,7 @@
     - name: Setup .NET
       uses: actions/setup-dotnet@v1
       with:
-<<<<<<< HEAD
-        dotnet-version: 5.0.301
-=======
         dotnet-version: v5.0.400
->>>>>>> f93a44a0
     - name: Restore dependencies
       run: dotnet restore src
     - name: Build
