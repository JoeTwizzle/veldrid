--- conflicted
+++ resolved
@@ -10,13 +10,8 @@
   </PropertyGroup>
 
   <PropertyGroup>
-<<<<<<< HEAD
-    <VorticeWindowsVersion>2.1.0</VorticeWindowsVersion>
-=======
-    <VeldridSpirvVersion>1.0.14</VeldridSpirvVersion>
     <NativeLibraryLoaderVersion>1.0.13</NativeLibraryLoaderVersion>
     <VorticeWindowsVersion>2.3.0</VorticeWindowsVersion>
->>>>>>> 1aa9b6e1
   </PropertyGroup>
 
   <PropertyGroup>
